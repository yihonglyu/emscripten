#!/usr/bin/env python
# Copyright 2018 The Emscripten Authors.  All rights reserved.
# Emscripten is available under two separate licenses, the MIT license and the
# University of Illinois/NCSA Open Source License.  Both these licenses can be
# found in the LICENSE file.

"""Utility tools that extracts DWARF information encoded in a wasm output
produced by the LLVM tools, and encodes it as a wasm source map. Additionally,
it can collect original sources, change files prefixes, and strip debug
sections from a wasm file.
"""

import argparse
from collections import OrderedDict
import json
import logging
from math import floor, log
import os
import re
from subprocess import Popen, PIPE
import sys

sys.path.insert(1, os.path.dirname(os.path.dirname(os.path.abspath(__file__))))

from tools.shared import asstr

logger = logging.getLogger('wasm-sourcemap')


def parse_args():
  parser = argparse.ArgumentParser(prog='wasm-sourcemap.py', description=__doc__)
  parser.add_argument('wasm', help='wasm file')
  parser.add_argument('-o', '--output', help='output source map')
  parser.add_argument('-p', '--prefix', nargs='*', help='replace source debug filename prefix for source map', default=[])
  parser.add_argument('-s', '--sources', action='store_true', help='read and embed source files from file system into source map')
  parser.add_argument('-l', '--load-prefix', nargs='*', help='replace source debug filename prefix for reading sources from file system (see also --sources)', default=[])
  parser.add_argument('-w', nargs='?', help='set output wasm file')
  parser.add_argument('-x', '--strip', action='store_true', help='removes debug and linking sections')
  parser.add_argument('-u', '--source-map-url', nargs='?', help='specifies sourceMappingURL section contest')
  parser.add_argument('--dwarfdump', help="path to llvm-dwarfdump executable")
  parser.add_argument('--dwarfdump-output', nargs='?', help=argparse.SUPPRESS)
  parser.add_argument('--basepath', help='base path for source files, which will be relative to this')
  return parser.parse_args()


class Prefixes:
  def __init__(self, args):
    prefixes = []
    for p in args:
      if '=' in p:
        prefix, replacement = p.split('=')
        prefixes.append({'prefix': prefix, 'replacement': replacement})
      else:
        prefixes.append({'prefix': p, 'replacement': None})
    self.prefixes = prefixes
    self.cache = {}

  def resolve(self, name):
    if name in self.cache:
      return self.cache[name]

    result = name.replace('\\', '/').replace('//', '/')
    for p in self.prefixes:
      if name.startswith(p['prefix']):
        if p['replacement'] is None:
          result = name[len(p['prefix'])::]
        else:
          result = p['replacement'] + name[len(p['prefix'])::]
        break
    self.cache[name] = result
    return result


# SourceMapPrefixes contains resolver for file names that are:
#  - "sources" is for names that output to source maps JSON
#  - "load" is for paths that used to load source text
class SourceMapPrefixes:
  def __init__(self, sources, load):
    self.sources = sources
    self.load = load

  def provided(self):
    return bool(self.sources.prefixes or self.load.prefixes)


def encode_vlq(n):
  VLQ_CHARS = "ABCDEFGHIJKLMNOPQRSTUVWXYZabcdefghijklmnopqrstuvwxyz0123456789+/"
  x = (n << 1) if n >= 0 else ((-n << 1) + 1)
  result = ""
  while x > 31:
    result = result + VLQ_CHARS[32 + (x & 31)]
    x = x >> 5
  return result + VLQ_CHARS[x]


def read_var_uint(wasm, pos):
  n = 0
  shift = 0
  b = ord(wasm[pos:pos + 1])
  pos = pos + 1
  while b >= 128:
    n = n | ((b - 128) << shift)
    b = ord(wasm[pos:pos + 1])
    pos = pos + 1
    shift += 7
  return n + (b << shift), pos


def strip_debug_sections(wasm):
  logger.debug('Strip debug sections')
  pos = 8
  stripped = wasm[:pos]

  while pos < len(wasm):
    section_start = pos
    section_id, pos_ = read_var_uint(wasm, pos)
    section_size, section_body = read_var_uint(wasm, pos_)
    pos = section_body + section_size
    if section_id == 0:
      name_len, name_pos = read_var_uint(wasm, section_body)
      name_end = name_pos + name_len
      name = wasm[name_pos:name_end]
      if name == "linking" or name == "sourceMappingURL" or name.startswith("reloc..debug_") or name.startswith(".debug_"):
        continue  # skip debug related sections
    stripped = stripped + wasm[section_start:pos]

  return stripped


def encode_uint_var(n):
  result = bytearray()
  while n > 127:
    result.append(128 | (n & 127))
    n = n >> 7
  result.append(n)
  return bytes(result)


def append_source_mapping(wasm, url):
  logger.debug('Append sourceMappingURL section')
  section_name = "sourceMappingURL"
  section_content = encode_uint_var(len(section_name)) + section_name + encode_uint_var(len(url)) + url
  return wasm + encode_uint_var(0) + encode_uint_var(len(section_content)) + section_content


def get_code_section_offset(wasm):
  logger.debug('Read sections index')
  pos = 8

  while pos < len(wasm):
    section_id, pos_ = read_var_uint(wasm, pos)
    section_size, pos = read_var_uint(wasm, pos_)
    if section_id == 10:
      return pos
    pos = pos + section_size


def remove_dead_entries(entries):
  # Remove entries for dead functions. It is a heuristics to ignore data if the
  # function starting address near to 0 (is equal to its size field length).
  block_start = 0
  cur_entry = 0
  while cur_entry < len(entries):
    if not entries[cur_entry]['eos']:
      cur_entry += 1
      continue
    fn_start = entries[block_start]['address']
    # Calculate the LEB encoded function size (including size field)
    fn_size_length = floor(log(entries[cur_entry]['address'] - fn_start + 1, 128)) + 1
    min_live_offset = 1 + fn_size_length # 1 byte is for code section entries
    if fn_start < min_live_offset:
      # Remove dead code debug info block.
      del entries[block_start:cur_entry + 1]
      cur_entry = block_start
      continue
    cur_entry += 1
    block_start = cur_entry


def read_dwarf_entries(wasm, options):
  if options.dwarfdump_output:
    output = open(options.dwarfdump_output, 'r').read()
  elif options.dwarfdump:
    logger.debug('Reading DWARF information from %s' % wasm)
    if not os.path.exists(options.dwarfdump):
      logger.error('llvm-dwarfdump not found: ' + options.dwarfdump)
      sys.exit(1)
    process = Popen([options.dwarfdump, '-debug-info', '-debug-line', '--recurse-depth=0', wasm], stdout=PIPE)
    output, err = process.communicate()
    exit_code = process.wait()
    if exit_code != 0:
      logger.error('Error during llvm-dwarfdump execution (%s)' % exit_code)
      sys.exit(1)
  else:
    logger.error('Please specify either --dwarfdump or --dwarfdump-output')
    sys.exit(1)

  entries = []
  debug_line_chunks = re.split(r"debug_line\[(0x[0-9a-f]*)\]", asstr(output))
  maybe_debug_info_content = debug_line_chunks[0]
  for i in range(1, len(debug_line_chunks), 2):
    stmt_list = debug_line_chunks[i]
    comp_dir_match = re.search(r"DW_AT_stmt_list\s+\(" + stmt_list + r"\)\s+" +
                               r"DW_AT_comp_dir\s+\(\"([^\"]+)", maybe_debug_info_content)
    comp_dir = comp_dir_match.group(1) if comp_dir_match is not None else ""

    line_chunk = debug_line_chunks[i + 1]

    # include_directories[  1] = "/Users/yury/Work/junk/sqlite-playground/src"
    # file_names[  1]:
    #            name: "playground.c"
    #       dir_index: 1
    #        mod_time: 0x00000000
    #          length: 0x00000000
    #
    # Address            Line   Column File   ISA Discriminator Flags
    # ------------------ ------ ------ ------ --- ------------- -------------
    # 0x0000000000000006     22      0      1   0             0  is_stmt
    # 0x0000000000000007     23     10      1   0             0  is_stmt prologue_end
    # 0x000000000000000f     23      3      1   0             0
    # 0x0000000000000010     23      3      1   0             0  end_sequence
    # 0x0000000000000011     28      0      1   0             0  is_stmt

    include_directories = {'0': comp_dir}
    for dir in re.finditer(r"include_directories\[\s*(\d+)\] = \"([^\"]*)", line_chunk):
      include_directories[dir.group(1)] = dir.group(2)

    files = {}
    for file in re.finditer(r"file_names\[\s*(\d+)\]:\s+name: \"([^\"]*)\"\s+dir_index: (\d+)", line_chunk):
      dir = include_directories[file.group(3)]
      file_path = (dir + '/' if file.group(2)[0] != '/' else '') + file.group(2)
      files[file.group(1)] = file_path

    for line in re.finditer(r"\n0x([0-9a-f]+)\s+(\d+)\s+(\d+)\s+(\d+)(.*?end_sequence)?", line_chunk):
      entry = {'address': int(line.group(1), 16), 'line': int(line.group(2)), 'column': int(line.group(3)), 'file': files[line.group(4)], 'eos': line.group(5) is not None}
      if not entry['eos']:
        entries.append(entry)
      else:
        # move end of function to the last END operator
        entry['address'] -= 1
        if entries[-1]['address'] == entry['address']:
          # last entry has the same address, reusing
          entries[-1]['eos'] = True
        else:
          entries.append(entry)

  remove_dead_entries(entries)

  # return entries sorted by the address field
  return sorted(entries, key=lambda entry: entry['address'])


def build_sourcemap(entries, code_section_offset, prefixes, collect_sources, base_path):
  sources = []
  sources_content = [] if collect_sources else None
  mappings = []
  sources_map = {}
  last_address = 0
  last_source_id = 0
  last_line = 1
  last_column = 1
  for entry in entries:
    line = entry['line']
    column = entry['column']
    # ignore entries with line 0
    if line == 0:
      continue
    # start at least at column 1
    if column == 0:
      column = 1
    address = entry['address'] + code_section_offset
<<<<<<< HEAD
    file_name = os.path.relpath(entry['file'])
    source_name = prefixes.sources.resolve(file_name)
=======
    file_name = entry['file']
    # if prefixes were provided, we use that; otherwise, we emit a relative
    # path
    if prefixes.provided():
      source_name = prefixes.sources.resolve(file_name)
    else:
      file_name = os.path.relpath(os.path.abspath(file_name), base_path)
      source_name = file_name
>>>>>>> 0f848e08
    if source_name not in sources_map:
      source_id = len(sources)
      sources_map[source_name] = source_id
      sources.append(source_name)
      if collect_sources:
        load_name = prefixes.load.resolve(file_name)
        try:
          with open(load_name, 'r') as infile:
            source_content = infile.read()
          sources_content.append(source_content)
        except IOError:
          print('Failed to read source: %s' % load_name)
          sources_content.append(None)
    else:
      source_id = sources_map[source_name]

    address_delta = address - last_address
    source_id_delta = source_id - last_source_id
    line_delta = line - last_line
    column_delta = column - last_column
    mappings.append(encode_vlq(address_delta) + encode_vlq(source_id_delta) + encode_vlq(line_delta) + encode_vlq(column_delta))
    last_address = address
    last_source_id = source_id
    last_line = line
    last_column = column
  return OrderedDict([('version', 3),
                      ('names', []),
                      ('sources', sources),
                      ('sourcesContent', sources_content),
                      ('mappings', ','.join(mappings))])


def main():
  options = parse_args()

  wasm_input = options.wasm
  with open(wasm_input, 'rb') as infile:
    wasm = infile.read()

  entries = read_dwarf_entries(wasm_input, options)

  code_section_offset = get_code_section_offset(wasm)

  prefixes = SourceMapPrefixes(sources=Prefixes(options.prefix), load=Prefixes(options.load_prefix))

  logger.debug('Saving to %s' % options.output)
  map = build_sourcemap(entries, code_section_offset, prefixes, options.sources, options.basepath)
  with open(options.output, 'w') as outfile:
    json.dump(map, outfile, separators=(',', ':'))

  if options.strip:
    wasm = strip_debug_sections(wasm)

  if options.source_map_url:
    wasm = append_source_mapping(wasm, options.source_map_url)

  if options.w:
    logger.debug('Saving wasm to %s' % options.w)
    with open(options.w, 'wb') as outfile:
      outfile.write(wasm)

  logger.debug('Done')
  return 0


if __name__ == '__main__':
  logging.basicConfig(level=logging.DEBUG if os.environ.get('EMCC_DEBUG') else logging.INFO)
  sys.exit(main())<|MERGE_RESOLUTION|>--- conflicted
+++ resolved
@@ -269,10 +269,6 @@
     if column == 0:
       column = 1
     address = entry['address'] + code_section_offset
-<<<<<<< HEAD
-    file_name = os.path.relpath(entry['file'])
-    source_name = prefixes.sources.resolve(file_name)
-=======
     file_name = entry['file']
     # if prefixes were provided, we use that; otherwise, we emit a relative
     # path
@@ -281,7 +277,6 @@
     else:
       file_name = os.path.relpath(os.path.abspath(file_name), base_path)
       source_name = file_name
->>>>>>> 0f848e08
     if source_name not in sources_map:
       source_id = len(sources)
       sources_map[source_name] = source_id
