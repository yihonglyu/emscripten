The following authors have all licensed their contributions to Emscripten
under the licensing terms detailed in LICENSE.

(Authors keep copyright of their contributions, of course; they just grant
a license to everyone to use it as detailed in LICENSE.)

* Alon Zakai <alonzakai@gmail.com> (copyright owned by Mozilla Foundation)
* Tim Dawborn <tim.dawborn@gmail.com>
* Max Shawabkeh <max99x@gmail.com>
* Sigmund Vik <sigmund_vik@yahoo.com>
* Jeff Terrace <jterrace@gmail.com>
* Benoit Tremblay <trembl.ben@gmail.com>
* Andreas Bergmeier <abergmeier@gmx.net>
* Ben Schwartz <bens@alum.mit.edu>
* David Claughton <dave@eclecticdave.com>
* David Yip <yipdw@member.fsf.org>
* Julien Hamaide <julien.hamaide@gmail.com>
* Ehsan Akhgari <ehsan.akhgari@gmail.com> (copyright owned by Mozilla Foundation)
* Adrian Taylor <adrian@macrobug.com>
* Richard Assar <richard.assar@gmail.com>
* Nathan Hammond <emscripten@nathanhammond.com>
* Behdad Esfahbod <behdad@behdad.org>
* David Benjamin <davidben@mit.edu>
* Pierre Renaux <pierre@talansoft.com>
* Brian Anderson <banderson@mozilla.com>
* Jon Bardin <diclophis@gmail.com>
* Jukka Jylänki <jujjyl@gmail.com>
* Aleksander Guryanov <caiiiycuk@gmail.com>
* Chad Austin <chad@chadaustin.me> (copyright owned by IMVU)
* nandhp <nandhp@gmail.com>
* YeZhongWen <linghuye2.0@gmail.com>
* Xingxing Pan <forandom@gmail.com>
* Justin Kerk <dopefishjustin@gmail.com>
* Andrea Bedini <andrea.bedini@gmail.com>
* James Pike <totoro.friend@chilon.net>
* Mokhtar Naamani <mokhtar.naamani@gmail.com>
* Benjamin Stover <benjamin.stover@gmail.com>
* Riccardo Magliocchetti <riccardo.magliocchetti@gmail.com>
* Janus Troelsen <janus.troelsen@stud.tu-darmstadt.de>
* Lars Schneider <lars.schneider@autodesk.com> (copyright owned by Autodesk, Inc.)
* Joel Martin <github@martintribe.org>
* Manuel Wellmann <manuel.wellmann@autodesk.com> (copyright owned by Autodesk, Inc.)
* Xuejie Xiao <xxuejie@gmail.com>
* Dominic Wong <dom@slowbunyip.org>
* Alan Kligman <alan.kligman@gmail.com> (copyright owned by Mozilla Foundation)
* Anthony Liot <wolfviking0@yahoo.com>
* Michael Riss <Michael.Riss@gmx.de>
* Jasper St. Pierre <jstpierre@mecheye.net>
* Manuel Schölling <manuel.schoelling@gmx.de>
* Bruce Mitchener, Jr. <bruce.mitchener@gmail.com>
* Michael Bishop <mbtyke@gmail.com>
* Roger Braun <roger@rogerbraun.net>
* Vladimir Vukicevic <vladimir@pobox.com> (copyright owned by Mozilla Foundation)
* Lorant Pinter <lorant.pinter@prezi.com>
* Tobias Doerffel <tobias.doerffel@gmail.com>
* Martin von Gagern <martin@von-gagern.net>
* Ting-Yuan Huang <thuang@mozilla.com>
* Joshua Granick <jgranick@blackberry.com>
* Felix H. Dahlke <fhd@ubercode.de>
* Éloi Rivard <azmeuk@gmail.com>
* Alexander Gladysh <ag@logiceditor.com>
* Arlo Breault <arlolra@gmail.com>
* Jacob Lee <artdent@gmail.com> (copyright owned by Google, Inc.)
* Joe Lee <jlee@imvu.com> (copyright owned by IMVU)
* Andy Friesen <andy@imvu.com> (copyright owned by IMVU)
* Bill Welden <bwelden@imvu.com> (copyright owned by IMVU)
* Michael Ey <mey@imvu.com> (copyright owned by IMVU)
* Llorens Marti Garcia <lgarcia@imvu.com> (copyright owned by IMVU)
* Jinsuck Kim <jkim@imvu.com> (copyright owned by IMVU)
* Todd Lee <tlee@imvu.com> (copyright owned by IMVU)
* Anthony Pesch <inolen@gmail.com>
* Robert Bragg <robert.bragg@intel.com> (copyright owned by Intel Corporation)
* Sylvestre Ledru <sylvestre@debian.org>
* Tom Fairfield <fairfield@cs.xu.edu>
* Anthony J. Thibault <ajt@hyperlogic.org>
* John Allwine <jallwine86@gmail.com>
* Martin Gerhardy <martin.gerhardy@gmail.com>
* James Gregory <jgregory@zynga.com> (copyright owned by Zynga, Inc)
* Dan Gohman <sunfish@google.com> (copyright owned by Google, Inc.)
* Jeff Gilbert <jgilbert@mozilla.com> (copyright owned by Mozilla Foundation)
* Frits Talbot <frits@metapathy.com>
* Onno Jongbloed <hey@onnoj.net>
* Jez Ng <me@jezng.com>
* Marc Feeley <mfeeley@mozilla.com> (copyright owned by Mozilla Foundation)
* Ludovic Perrine <jazzzz@gmail.com>
* David Barksdale <david.barksdale@adcedosolutions.com>
* Manfred Manik Nerurkar <nerurkar*at*made-apps.biz> (copyright owned by MADE, GmbH)
* Joseph Gentle <me@josephg.com>
* Douglas T. Crosher <dtc-moz@scieneer.com> (copyright owned by Mozilla Foundation)
* Douglas T. Crosher <info@jsstats.com> (copyright owned by Scieneer Pty Ltd)
* Soeren Balko <soeren.balko@gmail.com>
* Ryan Kelly (ryan@rfk.id.au)
* Michael Lelli <toadking@toadking.com>
* Yu Kobayashi <yukoba@accelart.jp>
* Pin Zhang <zhangpin04@gmail.com>
* Nick Bray <ncbray@chromium.org> (copyright owned by Google, Inc.)
* Aidan Hobson Sayers <aidanhs@cantab.net>
* Charlie Birks <admin@daftgames.net>
* Ranger Harke <ranger.harke@autodesk.com> (copyright owned by Autodesk, Inc.)
* Tobias Vrinssen <tobias@vrinssen.de>
* Patrick R. Martin <patrick.martin.r@gmail.com>
* Richard Quirk <richard.quirk@gmail.com>
* Marcos Scriven <marcos@scriven.org>
* Antoine Lambert <antoine.lambert33@gmail.com>
* Daniel Aquino <mr.danielaquino@gmail.com>
* Remi Papillie <remi.papillie@gmail.com>
* Fraser Adams <fraser.adams@blueyonder.co.uk>
* Michael Tirado <icetooth333@gmail.com>
* Ben Noordhuis <info@bnoordhuis.nl>
* Bob Roberts <bobroberts177@gmail.com>
* John Vilk <jvilk@cs.umass.edu>
* Daniel Baulig <dbaulig@fb.com> (copyright owned by Facebook, Inc.)
* Lu Wang <coolwanglu@gmail.com>
* Heidi Pan <heidi.pan@intel.com> (copyright owned by Intel)
* Vasilis Kalintiris <ehostunreach@gmail.com>
* Adam C. Clifton <adam@hulkamaniac.com>
* Volo Zyko <volo.zyko@gmail.com>
* Andre Weissflog <floooh@gmail.com>
* Alexandre Perrot <alexandre.perrot@gmail.com>
* Emerson José Silveira da Costa <emerson.costa@gmail.com>
* Jari Vetoniemi <mailroxas@gmail.com>
* Sindre Sorhus <sindresorhus@gmail.com>
* James S Urquhart <jamesu@gmail.com>
* Boris Gjenero <boris.gjenero@gmail.com>
* jonas echterhoff <jonas@unity3d.com>
* Sami Vaarala <sami.vaarala@iki.fi>
* Jack A. Arrington <jack@epicpineapple.com>
* Richard Janicek <r@janicek.co>
* Joel Croteau <jcroteau@gmail.com>
* Haneef Mubarak <haneef503@gmail.com>
* Nicolas Peri <nicox@shivaengine.com> (copyright owned by ShiVa Technologies, SAS)
* Bernhard Fey <e-male@web.de>
* Dave Nicponski <dave.nicponski@gmail.com>
* Jonathan Jarri <noxalus@gmail.com>
* Daniele Di Proietto <daniele.di.proietto@gmail.com>
* Dan Dascalescu <dNOSPAMdascalescu@gmail.com>
* Thomas Borsos <thomasborsos@gmail.com>
* Ori Avtalion <ori@avtalion.name>
* Guillaume Blanc <guillaumeblanc.sc@gmail.com>
* Usagi Ito <usagi@WonderRabbitProject.net>
* Camilo Polymeris <cpolymeris@gmail.com>
* Markus Henschel <markus.henschel@yager.de>
* Ophir Lojkine <ophir.lojkine@eleves.ec-nantes.fr>
* Ryan Sturgell <ryan.sturgell@gmail.com> (copyright owned by Google, Inc.)
* Jason Green <jason@transgaming.com> (copyright owned by TransGaming, Inc.)
* Ningxin Hu <ningxin.hu@intel.com> (copyright owned by Intel)
* Nicolas Guillemot <nlguillemot@gmail.com>
* Sathyanarayanan Gunasekaran <gsathya.ceg@gmail.com> (copyright owned by Mozilla Foundation)
* Nikolay Vorobyov <nik.vorobyov@gmail.com>
* Jonas Platte <mail@jonasplatte.de>
* Sebastien Ronsse <sronsse@gmail.com>
* Glenn R. Wichman <gwichman@zynga.com>
* Hamish Willee <hamishwillee@gmail.com> (copyright owned by Mozilla Foundation)
* Sylvain Chevalier <sylvain.chevalier@gmail.com>
* Nathan Ross <nross.se@gmail.com>
* Zachary Pomerantz <zmp@umich.edu>
* Boris Tsarev <boristsarev@gmail.com>
* Mark Logan <mark@artillery.com> (copyright owned by Artillery Games, Inc.)
* Коренберг Марк <socketpair@gmail.com>
* Gauthier Billot <gogoprog@gmail.com>
* Árpád Goretity <h2co3@h2co3.org>
* Nicholas Wilson <nicholas@nicholaswilson.me.uk>
* Aaron Mandle <aaronmandle@gmail.com>
* Bailey Hayes <Bailey.Hayes@sas.com> (copyright owned by SAS Institute Inc.)
* Paul Holland <pholland@adobe.com>
* James Long <longster@gmail.com>
* David Anderson <danderson@mozilla.com> (copyright owned by Mozilla Foundation)
* Eric Rannaud <e@nanocritical.com> (copyright owned by Nanocritical Corp.)
* William Furr <wfurr@google.com> (copyright owned by Google, Inc.)
* Dan Glastonbury <dglastonbury@mozilla.com> (copyright owned by Mozilla Foundation)
* Warren Seine <warren.seine@aerys.in> (copyright owned by Aerys SAS)
* Petr Babicka <babcca@gmail.com>
* Akira Takahashi <faithandbrave@gmail.com>
* Victor Costan <costan@gmail.com>
* Pepijn Van Eeckhoudt <pepijn.vaneeckhoudt@luciad.com> (copyright owned by Luciad NV)
* Stevie Trujillo <stevie.trujillo@gmail.com>
* Edward Rudd <urkle@outoforder.cc>
* Rene Eichhorn <rene.eichhorn1@gmail.com>
* Nick Desaulniers <nick@mozilla.com> (copyright owned by Mozilla Foundation)
* Luke Wagner <luke@mozilla.com> (copyright owned by Mozilla Foundation)
* Matt McCormick <matt.mccormick@kitware.com>
* Thaddée Tyl <thaddee.tyl@gmail.com>
* Philipp Wiesemann <philipp.wiesemann@arcor.de>
* Jan Jongboom <janjongboom@gmail.com> (copyright owned by Telenor Digital AS)
* Tiago Quelhas <tiagoq@gmail.com>
* Reinier de Blois <rddeblois@gmail.com>
* Yuichi Nishiwaki <yuichi.nishiwaki@gmail.com>
* Jérôme Bernard <jerome.bernard@ercom.fr> (copyright owned by Ercom)
* Chanhwi Choi <ccwpc@hanmail.net>
* Fábio Santos <fabiosantosart@gmail.com>
* Thibaut Despoulain <thibaut@artillery.com> (copyright owned by Artillery Games, Inc.)
* Wei Tjong Yao <weitjong@gmail.com>
* Tim Guan-tin Chien <timdream@gmail.com>
* Krzysztof Jakubowski <nadult@fastmail.fm>
* Vladimír Vondruš <mosra@centrum.cz>
* Brion Vibber <brion@pobox.com>
* Philip Lafleur <sendsbeak@gmail.com>
* Javier Meseguer de Paz <j.meseguer@gmail.com>
* Michael A. Balazs <michael.balazs@gmail.com>
* Andreas Blixt <me@blixt.nyc>
* Haofeng Zhang <h.z@duke.edu>
* Cody Welsh <codyw@protonmail.com>
* Hoong Ern Ng <hoongern@gmail.com>
* Kagami Hiiragi <kagami@genshiken.org>
* Jan Bölsche <jan@lagomorph.de>
* Sebastian Matthes <sebastianmatthes@outlook.com> (copyright owned by Volkswagen AG)
* Robert Goulet <robert.goulet@autodesk.com> (copyright owned by Autodesk, Inc.)
* Juha Järvi <befunge@gmail.com>
* Louis Lagrange <lagrange.louis@gmail.com>
* Ying-Ruei Liang <thumbd03803@gmail.com>
* Stuart Geipel <lapimlu@gmail.com>
* Yeonjun Lim <yjroot@gmail.com>
* Andrew Karpushin <reven86@gmail.com>
* Felix Zimmermann <fzimmermann89@gmail.com>
* Sven-Hendrik Haase <svenstaro@gmail.com>
* Simon Sandström <simon@nikanor.nu>
* Khaled Sami <k.sami.mohammed@gmail.com>
* Omar El-Mohandes <omar.elmohandes90@gmail.com>
* Florian Rival <florian.rival@gmail.com>
* Mark Achée <mark@achee.com>
* Piotr Paczkowski <kontakt@trzeci.eu>
* Braden MacDonald <braden@bradenmacdonald.com>
* Kevin Cheung <kevin.cheung@autodesk.com> (copyright owned by Autodesk, Inc.)
* Josh Peterson <petersonjm1@gmail.com>
* eska <eska@eska.me>
* Nate Burr <nate.oo@gmail.com>
* Paul "TBBle" Hampson <Paul.Hampson@Pobox.com>
* Andreas Plesch <andreasplesch@gmail.com>
* Brian Armstrong <brian.armstrong.ece+github@gmail.com>
* Vincenzo Chianese <vincenz.chianese@icloud.com>
* Noam T.Cohen <noam@ecb.co.il>
* Nick Shin <nick.shin@gmail.com>
* Gregg Tavares <github@greggman.com>
* Tanner Rogalsky <tanner@tannerrogalsky.com>
* Richard Cook <rcook@tableau.com> (copyright owned by Tableau Software, Inc.)
* Arnab Choudhury <achoudhury@tableau.com> (copyright owned by Tableau Software, Inc.)
* Charles Vaughn <cvaughn@tableau.com> (copyright owned by Tableau Software, Inc.)
* Pierre Krieger <pierre.krieger1708@gmail.com>
* Jakob Stoklund Olesen <stoklund@2pi.dk>
* Jérémy Anger <angerj.dev@gmail.com>
* Derek Schuff <dschuff@chromium.org> (copyright owned by Google, Inc.)
* Ashley Sommer <flubba86@gmail.com>
* Dave Fletcher <graveyhead@gmail.com>
* Lars-Magnus Skog <ralphtheninja@riseup.net>
* Pieter Vantorre <pietervantorre@gmail.com>
* Maher Sallam <maher@sallam.me>
* Andrey Burov <burik666@gmail.com>
* Holland Schutte <hgschutte1@gmail.com>
* Kerby Geffrard <kerby.geffrard@gmail.com>
* cynecx <me@cynecx.net>
* Chris Gibson <cgibson@mrvoxel.com>
* Harald Reingruber <code*at*h-reingruber.at>
* Aiden Koss <madd0131@umn.edu>
* Dustin VanLerberghe <good_ol_dv@hotmail.com>
* Philip Bielby <pmb45-github@srcf.ucam.org> (copyright owned by Jagex Ltd.)
* Régis Fénéon <regis.feneon@gmail.com>
* Dominic Chen <d.c.ddcc@gmail.com> (copyright owned by Google, Inc.)
* Junji Hashimoto <junji.hashimoto@gmail.com>
* Heejin Ahn <aheejin@gmail.com> (copyright owned by Google, Inc.)
* Andras Kucsma <andras.kucsma@gmail.com>
* Mateusz Borycki <mateuszborycki@gmail.com>
* Franklin Ta <fta2012@gmail.com>
* Jacob Gravelle <jgravelle@google.com> (copyright owned by Google, Inc.)
<<<<<<< HEAD
* Kagami Sascha Rosylight <saschanaz@outlook.com>
* Benny Jacobs <benny@gmx.it>
=======
* Ray Brown <code@liquibits.com>
>>>>>>> 36e5757d
<|MERGE_RESOLUTION|>--- conflicted
+++ resolved
@@ -261,9 +261,6 @@
 * Mateusz Borycki <mateuszborycki@gmail.com>
 * Franklin Ta <fta2012@gmail.com>
 * Jacob Gravelle <jgravelle@google.com> (copyright owned by Google, Inc.)
-<<<<<<< HEAD
 * Kagami Sascha Rosylight <saschanaz@outlook.com>
 * Benny Jacobs <benny@gmx.it>
-=======
 * Ray Brown <code@liquibits.com>
->>>>>>> 36e5757d
