The following authors have all licensed their contributions to Emscripten
under the licensing terms detailed in LICENSE.

(Authors keep copyright of their contributions, of course; they just grant
a license to everyone to use it as detailed in LICENSE.)

* Alon Zakai <alonzakai@gmail.com> (copyright owned by Mozilla Foundation)
* Tim Dawborn <tim.dawborn@gmail.com>
* Max Shawabkeh <max99x@gmail.com>
* Sigmund Vik <sigmund_vik@yahoo.com>
* Jeff Terrace <jterrace@gmail.com>
* Benoit Tremblay <trembl.ben@gmail.com>
* Andreas Bergmeier <abergmeier@gmx.net>
* Ben Schwartz <bens@alum.mit.edu>
* David Claughton <dave@eclecticdave.com>
* David Yip <yipdw@member.fsf.org>
* Julien Hamaide <julien.hamaide@gmail.com>
* Ehsan Akhgari <ehsan.akhgari@gmail.com> (copyright owned by Mozilla Foundation)
* Adrian Taylor <adrian@macrobug.com>
* Richard Assar <richard.assar@gmail.com>
* Nathan Hammond <emscripten@nathanhammond.com>
* Behdad Esfahbod <behdad@behdad.org>
* David Benjamin <davidben@mit.edu>
* Pierre Renaux <pierre@talansoft.com>
* Brian Anderson <banderson@mozilla.com>
* Jon Bardin <diclophis@gmail.com>
* Jukka Jylänki <jujjyl@gmail.com>
* Aleksander Guryanov <caiiiycuk@gmail.com>
* Chad Austin <chad@chadaustin.me> (copyright owned by IMVU)
* nandhp <nandhp@gmail.com>
* YeZhongWen <linghuye2.0@gmail.com>
* Xingxing Pan <forandom@gmail.com>
* Justin Kerk <dopefishjustin@gmail.com>
* Andrea Bedini <andrea.bedini@gmail.com>
* James Pike <totoro.friend@chilon.net>
* Mokhtar Naamani <mokhtar.naamani@gmail.com>
* Benjamin Stover <benjamin.stover@gmail.com>
* Riccardo Magliocchetti <riccardo.magliocchetti@gmail.com>
* Janus Troelsen <janus.troelsen@stud.tu-darmstadt.de>
* Lars Schneider <lars.schneider@autodesk.com> (copyright owned by Autodesk, Inc.)
* Joel Martin <github@martintribe.org>
* Manuel Wellmann <manuel.wellmann@autodesk.com> (copyright owned by Autodesk, Inc.)
* Xuejie Xiao <xxuejie@gmail.com>
* Dominic Wong <dom@slowbunyip.org>
* Alan Kligman <alan.kligman@gmail.com> (copyright owned by Mozilla Foundation)
* Anthony Liot <wolfviking0@yahoo.com>
* Michael Riss <Michael.Riss@gmx.de>
* Jasper St. Pierre <jstpierre@mecheye.net>
* Manuel Schölling <manuel.schoelling@gmx.de>
* Bruce Mitchener, Jr. <bruce.mitchener@gmail.com>
* Michael Bishop <mbtyke@gmail.com>
* Roger Braun <roger@rogerbraun.net>
* Vladimir Vukicevic <vladimir@pobox.com> (copyright owned by Mozilla Foundation)
* Lorant Pinter <lorant.pinter@prezi.com>
* Tobias Doerffel <tobias.doerffel@gmail.com>
* Martin von Gagern <martin@von-gagern.net>
* Ting-Yuan Huang <thuang@mozilla.com>
* Joshua Granick <jgranick@blackberry.com>
* Felix H. Dahlke <fhd@ubercode.de>
* Éloi Rivard <azmeuk@gmail.com>
* Alexander Gladysh <ag@logiceditor.com>
* Arlo Breault <arlolra@gmail.com>
* Jacob Lee <artdent@gmail.com> (copyright owned by Google, Inc.)
* Joe Lee <jlee@imvu.com> (copyright owned by IMVU)
* Andy Friesen <andy@imvu.com> (copyright owned by IMVU)
* Bill Welden <bwelden@imvu.com> (copyright owned by IMVU)
* Michael Ey <mey@imvu.com> (copyright owned by IMVU)
* Llorens Marti Garcia <lgarcia@imvu.com> (copyright owned by IMVU)
* Jinsuck Kim <jkim@imvu.com> (copyright owned by IMVU)
* Todd Lee <tlee@imvu.com> (copyright owned by IMVU)
* Anthony Pesch <inolen@gmail.com>
* Robert Bragg <robert.bragg@intel.com> (copyright owned by Intel Corporation)
* Sylvestre Ledru <sylvestre@debian.org>
* Tom Fairfield <fairfield@cs.xu.edu>
* Anthony J. Thibault <ajt@hyperlogic.org>
* John Allwine <jallwine86@gmail.com>
* Martin Gerhardy <martin.gerhardy@gmail.com>
* James Gregory <jgregory@zynga.com> (copyright owned by Zynga, Inc)
* Dan Gohman <sunfish@google.com> (copyright owned by Google, Inc.)
* Jeff Gilbert <jgilbert@mozilla.com> (copyright owned by Mozilla Foundation)
* Frits Talbot <frits@metapathy.com>
* Onno Jongbloed <hey@onnoj.net>
* Jez Ng <me@jezng.com>
* Marc Feeley <mfeeley@mozilla.com> (copyright owned by Mozilla Foundation)
* Ludovic Perrine <jazzzz@gmail.com>
* David Barksdale <david.barksdale@adcedosolutions.com>
* Manfred Manik Nerurkar <nerurkar*at*made-apps.biz> (copyright owned by MADE, GmbH)
* Joseph Gentle <me@josephg.com>
* Douglas T. Crosher <dtc-moz@scieneer.com> (copyright owned by Mozilla Foundation)
* Douglas T. Crosher <info@jsstats.com> (copyright owned by Scieneer Pty Ltd)
* Soeren Balko <soeren.balko@gmail.com>
* Ryan Kelly (ryan@rfk.id.au)
* Michael Lelli <toadking@toadking.com>
* Yu Kobayashi <yukoba@accelart.jp>
* Pin Zhang <zhangpin04@gmail.com>
* Nick Bray <ncbray@chromium.org> (copyright owned by Google, Inc.)
* Aidan Hobson Sayers <aidanhs@cantab.net>
* Charlie Birks <admin@daftgames.net>
* Ranger Harke <ranger.harke@autodesk.com> (copyright owned by Autodesk, Inc.)
* Tobias Vrinssen <tobias@vrinssen.de>
* Patrick R. Martin <patrick.martin.r@gmail.com>
* Richard Quirk <richard.quirk@gmail.com>
* Marcos Scriven <marcos@scriven.org>
* Antoine Lambert <antoine.lambert33@gmail.com>
* Daniel Aquino <mr.danielaquino@gmail.com>
* Remi Papillie <remi.papillie@gmail.com>
* Fraser Adams <fraser.adams@blueyonder.co.uk>
* Michael Tirado <icetooth333@gmail.com>
* Ben Noordhuis <info@bnoordhuis.nl>
* Bob Roberts <bobroberts177@gmail.com>
* John Vilk <jvilk@cs.umass.edu>
* Daniel Baulig <dbaulig@fb.com> (copyright owned by Facebook, Inc.)
* Lu Wang <coolwanglu@gmail.com>
* Heidi Pan <heidi.pan@intel.com> (copyright owned by Intel)
* Vasilis Kalintiris <ehostunreach@gmail.com>
* Adam C. Clifton <adam@hulkamaniac.com>
* Volo Zyko <volo.zyko@gmail.com>
* Andre Weissflog <floooh@gmail.com>
* Alexandre Perrot <alexandre.perrot@gmail.com>
* Emerson José Silveira da Costa <emerson.costa@gmail.com>
* Jari Vetoniemi <mailroxas@gmail.com>
* Sindre Sorhus <sindresorhus@gmail.com>
* James S Urquhart <jamesu@gmail.com>
* Boris Gjenero <boris.gjenero@gmail.com>
* jonas echterhoff <jonas@unity3d.com>
* Sami Vaarala <sami.vaarala@iki.fi>
* Jack A. Arrington <jack@epicpineapple.com>
* Richard Janicek <r@janicek.co>
* Joel Croteau <jcroteau@gmail.com>
* Haneef Mubarak <haneef503@gmail.com>
* Nicolas Peri <nicox@shivaengine.com> (copyright owned by ShiVa Technologies, SAS)
* Bernhard Fey <e-male@web.de>
* Dave Nicponski <dave.nicponski@gmail.com>
* Jonathan Jarri <noxalus@gmail.com>
* Daniele Di Proietto <daniele.di.proietto@gmail.com>
* Dan Dascalescu <dNOSPAMdascalescu@gmail.com>
* Thomas Borsos <thomasborsos@gmail.com>
* Ori Avtalion <ori@avtalion.name>
* Guillaume Blanc <guillaumeblanc.sc@gmail.com>
* Usagi Ito <usagi@WonderRabbitProject.net>
* Camilo Polymeris <cpolymeris@gmail.com>
* Markus Henschel <markus.henschel@yager.de>
* Ophir Lojkine <ophir.lojkine@eleves.ec-nantes.fr>
* Ryan Sturgell <ryan.sturgell@gmail.com> (copyright owned by Google, Inc.)
* Jason Green <jason@transgaming.com> (copyright owned by TransGaming, Inc.)
* Ningxin Hu <ningxin.hu@intel.com> (copyright owned by Intel)
* Nicolas Guillemot <nlguillemot@gmail.com>
* Sathyanarayanan Gunasekaran <gsathya.ceg@gmail.com> (copyright owned by Mozilla Foundation)
* Nikolay Vorobyov <nik.vorobyov@gmail.com>
* Jonas Platte <mail@jonasplatte.de>
* Sebastien Ronsse <sronsse@gmail.com>
* Glenn R. Wichman <gwichman@zynga.com>
* Hamish Willee <hamishwillee@gmail.com> (copyright owned by Mozilla Foundation)
* Sylvain Chevalier <sylvain.chevalier@gmail.com>
* Nathan Ross <nross.se@gmail.com>
* Zachary Pomerantz <zmp@umich.edu>
* Boris Tsarev <boristsarev@gmail.com>
* Mark Logan <mark@artillery.com> (copyright owned by Artillery Games, Inc.)
* Коренберг Марк <socketpair@gmail.com>
* Gauthier Billot <gogoprog@gmail.com>
* Árpád Goretity <h2co3@h2co3.org>
* Nicholas Wilson <nicholas@nicholaswilson.me.uk>
* Aaron Mandle <aaronmandle@gmail.com>
* Bailey Hayes <Bailey.Hayes@sas.com> (copyright owned by SAS Institute Inc.)
* Paul Holland <pholland@adobe.com>
* James Long <longster@gmail.com>
* David Anderson <danderson@mozilla.com> (copyright owned by Mozilla Foundation)
* Eric Rannaud <e@nanocritical.com> (copyright owned by Nanocritical Corp.)
* William Furr <wfurr@google.com> (copyright owned by Google, Inc.)
* Dan Glastonbury <dglastonbury@mozilla.com> (copyright owned by Mozilla Foundation)
* Warren Seine <warren.seine@aerys.in> (copyright owned by Aerys SAS)
* Petr Babicka <babcca@gmail.com>
* Akira Takahashi <faithandbrave@gmail.com>
* Victor Costan <costan@gmail.com>
* Pepijn Van Eeckhoudt <pepijn.vaneeckhoudt@luciad.com> (copyright owned by Luciad NV)
* Stevie Trujillo <stevie.trujillo@gmail.com>
* Edward Rudd <urkle@outoforder.cc>
* Rene Eichhorn <rene.eichhorn1@gmail.com>
* Nick Desaulniers <nick@mozilla.com> (copyright owned by Mozilla Foundation)
* Luke Wagner <luke@mozilla.com> (copyright owned by Mozilla Foundation)
* Matt McCormick <matt.mccormick@kitware.com>
* Thaddée Tyl <thaddee.tyl@gmail.com>
* Philipp Wiesemann <philipp.wiesemann@arcor.de>
* Jan Jongboom <janjongboom@gmail.com> (copyright owned by Telenor Digital AS)
* Tiago Quelhas <tiagoq@gmail.com>
* Reinier de Blois <rddeblois@gmail.com>
* Yuichi Nishiwaki <yuichi.nishiwaki@gmail.com>
* Jérôme Bernard <jerome.bernard@ercom.fr> (copyright owned by Ercom)
* Chanhwi Choi <ccwpc@hanmail.net>
* Fábio Santos <fabiosantosart@gmail.com>
* Thibaut Despoulain <thibaut@artillery.com> (copyright owned by Artillery Games, Inc.)
* Wei Tjong Yao <weitjong@gmail.com>
* Tim Guan-tin Chien <timdream@gmail.com>
* Krzysztof Jakubowski <nadult@fastmail.fm>
* Vladimír Vondruš <mosra@centrum.cz>
* Brion Vibber <brion@pobox.com>
* Philip Lafleur <sendsbeak@gmail.com>
* Javier Meseguer de Paz <j.meseguer@gmail.com>
* Michael A. Balazs <michael.balazs@gmail.com>
* Andreas Blixt <me@blixt.nyc>
* Haofeng Zhang <h.z@duke.edu>
* Cody Welsh <codyw@protonmail.com>
* Hoong Ern Ng <hoongern@gmail.com>
* Kagami Hiiragi <kagami@genshiken.org>
* Jan Bölsche <jan@lagomorph.de>
* Sebastian Matthes <sebastianmatthes@outlook.com> (copyright owned by Volkswagen AG)
* Robert Goulet <robert.goulet@autodesk.com> (copyright owned by Autodesk, Inc.)
* Juha Järvi <befunge@gmail.com>
* Louis Lagrange <lagrange.louis@gmail.com>
* Ying-Ruei Liang <thumbd03803@gmail.com>
* Stuart Geipel <lapimlu@gmail.com>
<<<<<<< HEAD
* Yeonjun Lim <yjroot@gmail.com>
* Andrew Karpushin <reven86@gmail.com>
* Felix Zimmermann <fzimmermann89@gmail.com>
* Sven-Hendrik Haase <svenstaro@gmail.com>
* Simon Sandström <simon@nikanor.nu>
* Khaled Sami <k.sami.mohammed@gmail.com>
* Omar El-Mohandes <omar.elmohandes90@gmail.com>
* Florian Rival <florian.rival@gmail.com>
* Mark Achée <mark@achee.com>
* Piotr Paczkowski <kontakt@trzeci.eu>
* Braden MacDonald <braden@bradenmacdonald.com>
* Kevin Cheung <kevin.cheung@autodesk.com> (copyright owned by Autodesk, Inc.)
* Josh Peterson <petersonjm1@gmail.com>
* eska <eska@eska.me>
* Nate Burr <nate.oo@gmail.com>
* Paul "TBBle" Hampson <Paul.Hampson@Pobox.com>
* Andreas Plesch <andreasplesch@gmail.com>
* Brian Armstrong <brian.armstrong.ece+github@gmail.com>
* Vincenzo Chianese <vincenz.chianese@icloud.com>
* Noam T.Cohen <noam@ecb.co.il>
* Nick Shin <nick.shin@gmail.com>
=======
* Gregg Tavares <github@greggman.com>
>>>>>>> 91ac6126
<|MERGE_RESOLUTION|>--- conflicted
+++ resolved
@@ -209,7 +209,6 @@
 * Louis Lagrange <lagrange.louis@gmail.com>
 * Ying-Ruei Liang <thumbd03803@gmail.com>
 * Stuart Geipel <lapimlu@gmail.com>
-<<<<<<< HEAD
 * Yeonjun Lim <yjroot@gmail.com>
 * Andrew Karpushin <reven86@gmail.com>
 * Felix Zimmermann <fzimmermann89@gmail.com>
@@ -231,6 +230,4 @@
 * Vincenzo Chianese <vincenz.chianese@icloud.com>
 * Noam T.Cohen <noam@ecb.co.il>
 * Nick Shin <nick.shin@gmail.com>
-=======
 * Gregg Tavares <github@greggman.com>
->>>>>>> 91ac6126
