// Copyright 2015 The Emscripten Authors.  All rights reserved.
// Emscripten is available under two separate licenses, the MIT license and the
// University of Illinois/NCSA Open Source License.  Both these licenses can be
// found in the LICENSE file.

var SyscallsLibrary = {
  $SYSCALLS__deps: ['$PATH',
#if FILESYSTEM && SYSCALLS_REQUIRE_FILESYSTEM
                   '$FS',
#endif
#if SYSCALL_DEBUG
                   '$ERRNO_MESSAGES'
#endif
  ],
  $SYSCALLS: {
#if SYSCALLS_REQUIRE_FILESYSTEM
    // global constants
    DEFAULT_POLLMASK: {{{ cDefine('POLLIN') }}} | {{{ cDefine('POLLOUT') }}},

    // global state
    mappings: {},
    umask: 0x1FF,  // S_IRWXU | S_IRWXG | S_IRWXO

    // shared utilities
    calculateAt: function(dirfd, path) {
      if (path[0] !== '/') {
        // relative path
        var dir;
        if (dirfd === {{{ cDefine('AT_FDCWD') }}}) {
          dir = FS.cwd();
        } else {
          var dirstream = FS.getStream(dirfd);
          if (!dirstream) throw new FS.ErrnoError({{{ cDefine('EBADF') }}});
          dir = dirstream.path;
        }
        path = PATH.join2(dir, path);
      }
      return path;
    },

    doStat: function(func, path, buf) {
      try {
        var stat = func(path);
      } catch (e) {
        if (e && e.node && PATH.normalize(path) !== PATH.normalize(FS.getPath(e.node))) {
          // an error occurred while trying to look up the path; we should just report ENOTDIR
          return -{{{ cDefine('ENOTDIR') }}};
        }
        throw e;
      }
      {{{ makeSetValue('buf', C_STRUCTS.stat.st_dev, 'stat.dev', 'i32') }}};
      {{{ makeSetValue('buf', C_STRUCTS.stat.__st_dev_padding, '0', 'i32') }}};
      {{{ makeSetValue('buf', C_STRUCTS.stat.__st_ino_truncated, 'stat.ino', 'i32') }}};
      {{{ makeSetValue('buf', C_STRUCTS.stat.st_mode, 'stat.mode', 'i32') }}};
      {{{ makeSetValue('buf', C_STRUCTS.stat.st_nlink, 'stat.nlink', 'i32') }}};
      {{{ makeSetValue('buf', C_STRUCTS.stat.st_uid, 'stat.uid', 'i32') }}};
      {{{ makeSetValue('buf', C_STRUCTS.stat.st_gid, 'stat.gid', 'i32') }}};
      {{{ makeSetValue('buf', C_STRUCTS.stat.st_rdev, 'stat.rdev', 'i32') }}};
      {{{ makeSetValue('buf', C_STRUCTS.stat.__st_rdev_padding, '0', 'i32') }}};
      {{{ makeSetValue('buf', C_STRUCTS.stat.st_size, 'stat.size', 'i64') }}};
      {{{ makeSetValue('buf', C_STRUCTS.stat.st_blksize, '4096', 'i32') }}};
      {{{ makeSetValue('buf', C_STRUCTS.stat.st_blocks, 'stat.blocks', 'i32') }}};
      {{{ makeSetValue('buf', C_STRUCTS.stat.st_atim.tv_sec, '(stat.atime.getTime() / 1000)|0', 'i32') }}};
      {{{ makeSetValue('buf', C_STRUCTS.stat.st_atim.tv_nsec, '0', 'i32') }}};
      {{{ makeSetValue('buf', C_STRUCTS.stat.st_mtim.tv_sec, '(stat.mtime.getTime() / 1000)|0', 'i32') }}};
      {{{ makeSetValue('buf', C_STRUCTS.stat.st_mtim.tv_nsec, '0', 'i32') }}};
      {{{ makeSetValue('buf', C_STRUCTS.stat.st_ctim.tv_sec, '(stat.ctime.getTime() / 1000)|0', 'i32') }}};
      {{{ makeSetValue('buf', C_STRUCTS.stat.st_ctim.tv_nsec, '0', 'i32') }}};
      {{{ makeSetValue('buf', C_STRUCTS.stat.st_ino, 'stat.ino', 'i64') }}};
      return 0;
    },
    doMsync: function(addr, stream, len, flags) {
      var buffer = new Uint8Array(HEAPU8.subarray(addr, addr + len));
      FS.msync(stream, buffer, 0, len, flags);
    },
    doMkdir: function(path, mode) {
      // remove a trailing slash, if one - /a/b/ has basename of '', but
      // we want to create b in the context of this function
      path = PATH.normalize(path);
      if (path[path.length-1] === '/') path = path.substr(0, path.length-1);
      FS.mkdir(path, mode, 0);
      return 0;
    },
    doMknod: function(path, mode, dev) {
      // we don't want this in the JS API as it uses mknod to create all nodes.
      switch (mode & {{{ cDefine('S_IFMT') }}}) {
        case {{{ cDefine('S_IFREG') }}}:
        case {{{ cDefine('S_IFCHR') }}}:
        case {{{ cDefine('S_IFBLK') }}}:
        case {{{ cDefine('S_IFIFO') }}}:
        case {{{ cDefine('S_IFSOCK') }}}:
          break;
        default: return -{{{ cDefine('EINVAL') }}};
      }
      FS.mknod(path, mode, dev);
      return 0;
    },
    doReadlink: function(path, buf, bufsize) {
      if (bufsize <= 0) return -{{{ cDefine('EINVAL') }}};
      var ret = FS.readlink(path);

      var len = Math.min(bufsize, lengthBytesUTF8(ret));
      var endChar = HEAP8[buf+len];
      stringToUTF8(ret, buf, bufsize+1);
      // readlink is one of the rare functions that write out a C string, but does never append a null to the output buffer(!)
      // stringToUTF8() always appends a null byte, so restore the character under the null byte after the write.
      HEAP8[buf+len] = endChar;

      return len;
    },
    doAccess: function(path, amode) {
      if (amode & ~{{{ cDefine('S_IRWXO') }}}) {
        // need a valid mode
        return -{{{ cDefine('EINVAL') }}};
      }
      var node;
      var lookup = FS.lookupPath(path, { follow: true });
      node = lookup.node;
      if (!node) {
        return -{{{ cDefine('ENOENT') }}};
      }
      var perms = '';
      if (amode & {{{ cDefine('R_OK') }}}) perms += 'r';
      if (amode & {{{ cDefine('W_OK') }}}) perms += 'w';
      if (amode & {{{ cDefine('X_OK') }}}) perms += 'x';
      if (perms /* otherwise, they've just passed F_OK */ && FS.nodePermissions(node, perms)) {
        return -{{{ cDefine('EACCES') }}};
      }
      return 0;
    },
    doDup: function(path, flags, suggestFD) {
      var suggest = FS.getStream(suggestFD);
      if (suggest) FS.close(suggest);
      return FS.open(path, flags, 0, suggestFD, suggestFD).fd;
    },
    doReadv: function(stream, iov, iovcnt, offset) {
      var ret = 0;
      for (var i = 0; i < iovcnt; i++) {
        var ptr = {{{ makeGetValue('iov', 'i*8', 'i32') }}};
        var len = {{{ makeGetValue('iov', 'i*8 + 4', 'i32') }}};
        var curr = FS.read(stream, {{{ heapAndOffset('HEAP8', 'ptr') }}}, len, offset);
        if (curr < 0) return -1;
        ret += curr;
        if (curr < len) break; // nothing more to read
      }
      return ret;
    },
    doWritev: function(stream, iov, iovcnt, offset) {
      var ret = 0;
      for (var i = 0; i < iovcnt; i++) {
        var ptr = {{{ makeGetValue('iov', 'i*8', 'i32') }}};
        var len = {{{ makeGetValue('iov', 'i*8 + 4', 'i32') }}};
        var curr = FS.write(stream, {{{ heapAndOffset('HEAP8', 'ptr') }}}, len, offset);
        if (curr < 0) return -1;
        ret += curr;
      }
      return ret;
    },
#else
    // MEMFS filesystem disabled lite handling of stdout and stderr:
    buffers: [null, [], []], // 1 => stdout, 2 => stderr
    printChar: function(stream, curr) {
      var buffer = SYSCALLS.buffers[stream];
#if ASSERTIONS
      assert(buffer);
#endif
      if (curr === 0 || curr === {{{ charCode('\n') }}}) {
        (stream === 1 ? out : err)(UTF8ArrayToString(buffer, 0));
        buffer.length = 0;
      } else {
        buffer.push(curr);
      }
    },
#endif // SYSCALLS_REQUIRE_FILESYSTEM

#if !SYSCALLS_REQUIRE_FILESYSTEM || WASI
    nonFSWritev: function(stream, iov, iovcnt) {
      var ret = 0;
      for (var i = 0; i < iovcnt; i++) {
        var ptr = {{{ makeGetValue('iov', 'i*8', 'i32') }}};
        var len = {{{ makeGetValue('iov', 'i*8 + 4', 'i32') }}};
        for (var j = 0; j < len; j++) {
          SYSCALLS.printChar(stream, HEAPU8[ptr+j]);
        }
        ret += len;
      }
      return ret;
    },
#endif // !SYSCALLS_REQUIRE_FILESYSTEM || WASI

    // arguments handling

    varargs: 0,

    get: function(varargs) {
      SYSCALLS.varargs += 4;
      var ret = {{{ makeGetValue('SYSCALLS.varargs', '-4', 'i32') }}};
#if SYSCALL_DEBUG
      err('    (raw: "' + ret + '")');
#endif
      return ret;
    },
    getStr: function() {
      var ret = UTF8ToString(SYSCALLS.get());
#if SYSCALL_DEBUG
      err('    (str: "' + ret + '")');
#endif
      return ret;
    },
#if SYSCALLS_REQUIRE_FILESYSTEM
    getStreamFromFD: function() {
      var stream = FS.getStream(SYSCALLS.get());
      if (!stream) throw new FS.ErrnoError({{{ cDefine('EBADF') }}});
#if SYSCALL_DEBUG
      err('    (stream: "' + stream.path + '")');
#endif
      return stream;
    },
#endif // SYSCALLS_REQUIRE_FILESYSTEM
    get64: function() {
      var low = SYSCALLS.get(), high = SYSCALLS.get();
#if ASSERTIONS
      if (low >= 0) assert(high === 0);
      else assert(high === -1);
#endif
#if SYSCALL_DEBUG
      err('    (i64: "' + low + '")');
#endif
      return low;
    },
    getZero: function() {
#if ASSERTIONS
      assert(SYSCALLS.get() === 0);
#else
      SYSCALLS.get();
#endif
    }
  },

  _emscripten_syscall_mmap2__deps: ['memalign', 'memset', '$SYSCALLS',
#if FILESYSTEM && SYSCALLS_REQUIRE_FILESYSTEM
    '$FS',
#endif
  ],
  _emscripten_syscall_mmap2: function(addr, len, prot, flags, fd, off) {
    off <<= 12; // undo pgoffset
    var ptr;
    var allocated = false;

    // addr argument must be page aligned if MAP_FIXED flag is set.
    if ((flags & {{{ cDefine('MAP_FIXED') }}}) !== 0 && (addr % PAGE_SIZE) !== 0) {
      return -{{{ cDefine('EINVAL') }}};
    }

    // MAP_ANONYMOUS (aka MAP_ANON) isn't actually defined by POSIX spec,
    // but it is widely used way to allocate memory pages on Linux, BSD and Mac.
    // In this case fd argument is ignored.
    if ((flags & {{{ cDefine('MAP_ANONYMOUS') }}}) !== 0) {
      ptr = _memalign(PAGE_SIZE, len);
      if (!ptr) return -{{{ cDefine('ENOMEM') }}};
      _memset(ptr, 0, len);
      allocated = true;
    } else {
      var info = FS.getStream(fd);
      if (!info) return -{{{ cDefine('EBADF') }}};
      var res = FS.mmap(info, HEAPU8, addr, len, off, prot, flags);
      ptr = res.ptr;
      allocated = res.allocated;
    }
    SYSCALLS.mappings[ptr] = { malloc: ptr, len: len, allocated: allocated, fd: fd, flags: flags };
    return ptr;
  },

  _emscripten_syscall_munmap__deps: ['$SYSCALLS',
#if FILESYSTEM && SYSCALLS_REQUIRE_FILESYSTEM
    '$FS',
#endif
  ],
  _emscripten_syscall_munmap: function(addr, len) {
    if (addr === {{{ cDefine('MAP_FAILED') }}} || len === 0) {
      return -{{{ cDefine('EINVAL') }}};
    }
    // TODO: support unmmap'ing parts of allocations
    var info = SYSCALLS.mappings[addr];
    if (!info) return 0;
    if (len === info.len) {
      var stream = FS.getStream(info.fd);
      SYSCALLS.doMsync(addr, stream, len, info.flags);
      FS.munmap(stream);
      SYSCALLS.mappings[addr] = null;
      if (info.allocated) {
        _free(info.malloc);
      }
    }
    return 0;
  },

  __syscall1: function(which, varargs) { // exit
    var status = SYSCALLS.get();
    exit(status);
    return 0;
  },
  __syscall3: function(which, varargs) { // read
    var stream = SYSCALLS.getStreamFromFD(), buf = SYSCALLS.get(), count = SYSCALLS.get();
    return FS.read(stream, {{{ heapAndOffset('HEAP8', 'buf') }}}, count);
  },
  __syscall4: function(which, varargs) { // write
#if SYSCALLS_REQUIRE_FILESYSTEM
    var stream = SYSCALLS.getStreamFromFD(), buf = SYSCALLS.get(), count = SYSCALLS.get();
    return FS.write(stream, {{{ heapAndOffset('HEAP8', 'buf') }}}, count);
#else
    // hack to support printf in SYSCALLS_REQUIRE_FILESYSTEM=0
    var stream = SYSCALLS.get(), buf = SYSCALLS.get(), count = SYSCALLS.get();
    for (var i = 0; i < count; i++) {
      SYSCALLS.printChar(stream, HEAPU8[buf+i]);
    }
    return count;
#endif // SYSCALLS_REQUIRE_FILESYSTEM
  },
  __syscall5: function(which, varargs) { // open
    var pathname = SYSCALLS.getStr(), flags = SYSCALLS.get(), mode = SYSCALLS.get(); // optional TODO
    var stream = FS.open(pathname, flags, mode);
    return stream.fd;
  },
  __syscall6: function(which, varargs) { // close
    var stream = SYSCALLS.getStreamFromFD();
#if SYSCALLS_REQUIRE_FILESYSTEM
    FS.close(stream);
#else
#if ASSERTIONS
    abort('it should not be possible to operate on streams when !SYSCALLS_REQUIRE_FILESYSTEM');
#endif
#endif
    return 0;
  },
  __syscall9: function(which, varargs) { // link
    var oldpath = SYSCALLS.get(), newpath = SYSCALLS.get();
    return -{{{ cDefine('EMLINK') }}}; // no hardlinks for us
  },
  __syscall10: function(which, varargs) { // unlink
    var path = SYSCALLS.getStr();
    FS.unlink(path);
    return 0;
  },
  __syscall12: function(which, varargs) { // chdir
    var path = SYSCALLS.getStr();
    FS.chdir(path);
    return 0;
  },
  __syscall14: function(which, varargs) { // mknod
    var path = SYSCALLS.getStr(), mode = SYSCALLS.get(), dev = SYSCALLS.get();
    return SYSCALLS.doMknod(path, mode, dev);
  },
  __syscall15: function(which, varargs) { // chmod
    var path = SYSCALLS.getStr(), mode = SYSCALLS.get();
    FS.chmod(path, mode);
    return 0;
  },
  __syscall20__deps: ['$PROCINFO'],
  __syscall20: function(which, varargs) { // getpid
    return PROCINFO.pid;
  },
  __syscall29: function(which, varargs) { // pause
    return -{{{ cDefine('EINTR') }}}; // we can't pause
  },
  __syscall33: function(which, varargs) { // access
    var path = SYSCALLS.getStr(), amode = SYSCALLS.get();
    return SYSCALLS.doAccess(path, amode);
  },
  __syscall34: function(which, varargs) { // nice
    var inc = SYSCALLS.get();
    return -{{{ cDefine('EPERM') }}}; // no meaning to nice for our single-process environment
  },
  __syscall36: function(which, varargs) { // sync
    return 0;
  },
  __syscall38: function(which, varargs) { // rename
    var old_path = SYSCALLS.getStr(), new_path = SYSCALLS.getStr();
    FS.rename(old_path, new_path);
    return 0;
  },
  __syscall39: function(which, varargs) { // mkdir
    var path = SYSCALLS.getStr(), mode = SYSCALLS.get();
    return SYSCALLS.doMkdir(path, mode);
  },
  __syscall40: function(which, varargs) { // rmdir
    var path = SYSCALLS.getStr();
    FS.rmdir(path);
    return 0;
  },
  __syscall41: function(which, varargs) { // dup
    var old = SYSCALLS.getStreamFromFD();
    return FS.open(old.path, old.flags, 0).fd;
  },
  __syscall42__deps: ['$PIPEFS'],
  __syscall42: function(which, varargs) { // pipe
    var fdPtr = SYSCALLS.get();

    if (fdPtr == 0) {
      throw new FS.ErrnoError({{{ cDefine('EFAULT') }}});
    }

    var res = PIPEFS.createPipe();

    {{{ makeSetValue('fdPtr', 0, 'res.readable_fd', 'i32') }}};
    {{{ makeSetValue('fdPtr', 4, 'res.writable_fd', 'i32') }}};

    return 0;
  },
  __syscall51: function(which, varargs) { // acct
    return -{{{ cDefine('ENOSYS') }}}; // unsupported features
  },
  __syscall54: function(which, varargs) { // ioctl
#if SYSCALLS_REQUIRE_FILESYSTEM == 0
#if SYSCALL_DEBUG
    err('no-op in ioctl syscall due to SYSCALLS_REQUIRE_FILESYSTEM=0');
#endif
    return 0;
#else
    var stream = SYSCALLS.getStreamFromFD(), op = SYSCALLS.get();
    switch (op) {
      case {{{ cDefine('TCGETA') }}}:
      case {{{ cDefine('TCGETS') }}}: {
        if (!stream.tty) return -{{{ cDefine('ENOTTY') }}};
#if SYSCALL_DEBUG
        err('warning: not filling tio struct');
#endif
        return 0;
      }
      case {{{ cDefine('TCSETA') }}}:
      case {{{ cDefine('TCSETAW') }}}:
      case {{{ cDefine('TCSETAF') }}}:
      case {{{ cDefine('TCSETS') }}}:
      case {{{ cDefine('TCSETSW') }}}:
      case {{{ cDefine('TCSETSF') }}}: {
        if (!stream.tty) return -{{{ cDefine('ENOTTY') }}};
        return 0; // no-op, not actually adjusting terminal settings
      }
      case {{{ cDefine('TIOCGPGRP') }}}: {
        if (!stream.tty) return -{{{ cDefine('ENOTTY') }}};
        var argp = SYSCALLS.get();
        {{{ makeSetValue('argp', 0, 0, 'i32') }}};
        return 0;
      }
      case {{{ cDefine('TIOCSPGRP') }}}: {
        if (!stream.tty) return -{{{ cDefine('ENOTTY') }}};
        return -{{{ cDefine('EINVAL') }}}; // not supported
      }
      case {{{ cDefine('FIONREAD') }}}: {
        var argp = SYSCALLS.get();
        return FS.ioctl(stream, op, argp);
      }
      case {{{ cDefine('TIOCGWINSZ') }}}: {
        // TODO: in theory we should write to the winsize struct that gets
        // passed in, but for now musl doesn't read anything on it
        if (!stream.tty) return -{{{ cDefine('ENOTTY') }}};
        return 0;
      }
      case {{{ cDefine('TIOCSWINSZ') }}}: {
        // TODO: technically, this ioctl call should change the window size.
        // but, since emscripten doesn't have any concept of a terminal window
        // yet, we'll just silently throw it away as we do TIOCGWINSZ
        if (!stream.tty) return -{{{ cDefine('ENOTTY') }}};
        return 0;
      }
      default: abort('bad ioctl syscall ' + op);
    }
#endif // SYSCALLS_REQUIRE_FILESYSTEM
  },
  __syscall57__deps: ['$PROCINFO'],
  __syscall57: function(which, varargs) { // setpgid
    var pid = SYSCALLS.get(), pgid = SYSCALLS.get();
    if (pid && pid !== PROCINFO.pid) return -{{{ cDefine('ESRCH') }}};
    if (pgid && pgid !== PROCINFO.pgid) return -{{{ cDefine('EPERM') }}};
    return 0;
  },
  __syscall60: function(which, varargs) { // umask
    var mask = SYSCALLS.get();
    var old = SYSCALLS.umask;
    SYSCALLS.umask = mask;
    return old;
  },
  __syscall63: function(which, varargs) { // dup2
    var old = SYSCALLS.getStreamFromFD(), suggestFD = SYSCALLS.get();
    if (old.fd === suggestFD) return suggestFD;
    return SYSCALLS.doDup(old.path, old.flags, suggestFD);
  },
  __syscall64__deps: ['$PROCINFO'],
  __syscall64: function(which, varargs) { // getppid
    return PROCINFO.ppid;
  },
  __syscall65__deps: ['$PROCINFO'],
  __syscall65: function(which, varargs) { // getpgrp
    return PROCINFO.pgid;
  },
  __syscall66: function(which, varargs) { // setsid
    return 0; // no-op
  },
  __syscall75: function(which, varargs) { // setrlimit
    return 0; // no-op
  },
  __syscall77: function(which, varargs) { // getrusage
#if SYSCALL_DEBUG
    err('warning: untested syscall');
#endif
    var who = SYSCALLS.get(), usage = SYSCALLS.get();
    _memset(usage, 0, {{{ C_STRUCTS.rusage.__size__ }}});
    {{{ makeSetValue('usage', C_STRUCTS.rusage.ru_utime.tv_sec, '1', 'i32') }}}; // fake some values
    {{{ makeSetValue('usage', C_STRUCTS.rusage.ru_utime.tv_usec, '2', 'i32') }}};
    {{{ makeSetValue('usage', C_STRUCTS.rusage.ru_stime.tv_sec, '3', 'i32') }}};
    {{{ makeSetValue('usage', C_STRUCTS.rusage.ru_stime.tv_usec, '4', 'i32') }}};
    return 0;
  },
  __syscall83: function(which, varargs) { // symlink
    var target = SYSCALLS.getStr(), linkpath = SYSCALLS.getStr();
    FS.symlink(target, linkpath);
    return 0;
  },
  __syscall85: function(which, varargs) { // readlink
    var path = SYSCALLS.getStr(), buf = SYSCALLS.get(), bufsize = SYSCALLS.get();
    return SYSCALLS.doReadlink(path, buf, bufsize);
  },
  __syscall91__deps: ['_emscripten_syscall_munmap'],
  __syscall91: function(which, varargs) { // munmap
    var addr = SYSCALLS.get(), len = SYSCALLS.get();
    return __emscripten_syscall_munmap(addr, len);
  },
  __syscall94: function(which, varargs) { // fchmod
    var fd = SYSCALLS.get(), mode = SYSCALLS.get();
    FS.fchmod(fd, mode);
    return 0;
  },
  __syscall96: function(which, varargs) { // getpriority
    return 0;
  },
  __syscall97: function(which, varargs) { // setpriority
    return -{{{ cDefine('EPERM') }}};
  },
  __syscall102__deps: ['$SOCKFS', '$DNS', '_read_sockaddr', '_write_sockaddr'],
  __syscall102: function(which, varargs) { // socketcall
    var call = SYSCALLS.get(), socketvararg = SYSCALLS.get();
    // socketcalls pass the rest of the arguments in a struct
    SYSCALLS.varargs = socketvararg;

    var getSocketFromFD = function() {
      var socket = SOCKFS.getSocket(SYSCALLS.get());
      if (!socket) throw new FS.ErrnoError({{{ cDefine('EBADF') }}});
#if SYSCALL_DEBUG
      err('    (socket: "' + socket.path + '")');
#endif
      return socket;
    };
    var getSocketAddress = function(allowNull) {
      var addrp = SYSCALLS.get(), addrlen = SYSCALLS.get();
      if (allowNull && addrp === 0) return null;
      var info = __read_sockaddr(addrp, addrlen);
      if (info.errno) throw new FS.ErrnoError(info.errno);
      info.addr = DNS.lookup_addr(info.addr) || info.addr;
#if SYSCALL_DEBUG
      err('    (socketaddress: "' + [info.addr, info.port] + '")');
#endif
      return info;
    };

    switch (call) {
      case 1: { // socket
        var domain = SYSCALLS.get(), type = SYSCALLS.get(), protocol = SYSCALLS.get();
        var sock = SOCKFS.createSocket(domain, type, protocol);
#if ASSERTIONS
        assert(sock.stream.fd < 64); // XXX ? select() assumes socket fd values are in 0..63
#endif
        return sock.stream.fd;
      }
      case 2: { // bind
        var sock = getSocketFromFD(), info = getSocketAddress();
        sock.sock_ops.bind(sock, info.addr, info.port);
        return 0;
      }
      case 3: { // connect
        var sock = getSocketFromFD(), info = getSocketAddress();
        sock.sock_ops.connect(sock, info.addr, info.port);
        return 0;
      }
      case 4: { // listen
        var sock = getSocketFromFD(), backlog = SYSCALLS.get();
        sock.sock_ops.listen(sock, backlog);
        return 0;
      }
      case 5: { // accept
        var sock = getSocketFromFD(), addr = SYSCALLS.get(), addrlen = SYSCALLS.get();
        var newsock = sock.sock_ops.accept(sock);
        if (addr) {
          var res = __write_sockaddr(addr, newsock.family, DNS.lookup_name(newsock.daddr), newsock.dport);
#if ASSERTIONS
          assert(!res.errno);
#endif
        }
        return newsock.stream.fd;
      }
      case 6: { // getsockname
        var sock = getSocketFromFD(), addr = SYSCALLS.get(), addrlen = SYSCALLS.get();
        // TODO: sock.saddr should never be undefined, see TODO in websocket_sock_ops.getname
        var res = __write_sockaddr(addr, sock.family, DNS.lookup_name(sock.saddr || '0.0.0.0'), sock.sport);
#if ASSERTIONS
        assert(!res.errno);
#endif
        return 0;
      }
      case 7: { // getpeername
        var sock = getSocketFromFD(), addr = SYSCALLS.get(), addrlen = SYSCALLS.get();
        if (!sock.daddr) {
          return -{{{ cDefine('ENOTCONN') }}}; // The socket is not connected.
        }
        var res = __write_sockaddr(addr, sock.family, DNS.lookup_name(sock.daddr), sock.dport);
#if ASSERTIONS
        assert(!res.errno);
#endif
        return 0;
      }
      case 11: { // sendto
        var sock = getSocketFromFD(), message = SYSCALLS.get(), length = SYSCALLS.get(), flags = SYSCALLS.get(), dest = getSocketAddress(true);
        if (!dest) {
          // send, no address provided
          return FS.write(sock.stream, {{{ heapAndOffset('HEAP8', 'message') }}}, length);
        } else {
          // sendto an address
          return sock.sock_ops.sendmsg(sock, {{{ heapAndOffset('HEAP8', 'message') }}}, length, dest.addr, dest.port);
        }
      }
      case 12: { // recvfrom
        var sock = getSocketFromFD(), buf = SYSCALLS.get(), len = SYSCALLS.get(), flags = SYSCALLS.get(), addr = SYSCALLS.get(), addrlen = SYSCALLS.get();
        var msg = sock.sock_ops.recvmsg(sock, len);
        if (!msg) return 0; // socket is closed
        if (addr) {
          var res = __write_sockaddr(addr, sock.family, DNS.lookup_name(msg.addr), msg.port);
#if ASSERTIONS
          assert(!res.errno);
#endif
        }
        HEAPU8.set(msg.buffer, buf);
        return msg.buffer.byteLength;
      }
      case 14: { // setsockopt
        return -{{{ cDefine('ENOPROTOOPT') }}}; // The option is unknown at the level indicated.
      }
      case 15: { // getsockopt
        var sock = getSocketFromFD(), level = SYSCALLS.get(), optname = SYSCALLS.get(), optval = SYSCALLS.get(), optlen = SYSCALLS.get();
        // Minimal getsockopt aimed at resolving https://github.com/emscripten-core/emscripten/issues/2211
        // so only supports SOL_SOCKET with SO_ERROR.
        if (level === {{{ cDefine('SOL_SOCKET') }}}) {
          if (optname === {{{ cDefine('SO_ERROR') }}}) {
            {{{ makeSetValue('optval', 0, 'sock.error', 'i32') }}};
            {{{ makeSetValue('optlen', 0, 4, 'i32') }}};
            sock.error = null; // Clear the error (The SO_ERROR option obtains and then clears this field).
            return 0;
          }
        }
        return -{{{ cDefine('ENOPROTOOPT') }}}; // The option is unknown at the level indicated.
      }
      case 16: { // sendmsg
        var sock = getSocketFromFD(), message = SYSCALLS.get(), flags = SYSCALLS.get();
        var iov = {{{ makeGetValue('message', C_STRUCTS.msghdr.msg_iov, '*') }}};
        var num = {{{ makeGetValue('message', C_STRUCTS.msghdr.msg_iovlen, 'i32') }}};
        // read the address and port to send to
        var addr, port;
        var name = {{{ makeGetValue('message', C_STRUCTS.msghdr.msg_name, '*') }}};
        var namelen = {{{ makeGetValue('message', C_STRUCTS.msghdr.msg_namelen, 'i32') }}};
        if (name) {
          var info = __read_sockaddr(name, namelen);
          if (info.errno) return -info.errno;
          port = info.port;
          addr = DNS.lookup_addr(info.addr) || info.addr;
        }
        // concatenate scatter-gather arrays into one message buffer
        var total = 0;
        for (var i = 0; i < num; i++) {
          total += {{{ makeGetValue('iov', '(' + C_STRUCTS.iovec.__size__ + ' * i) + ' + C_STRUCTS.iovec.iov_len, 'i32') }}};
        }
        var view = new Uint8Array(total);
        var offset = 0;
        for (var i = 0; i < num; i++) {
          var iovbase = {{{ makeGetValue('iov', '(' + C_STRUCTS.iovec.__size__ + ' * i) + ' + C_STRUCTS.iovec.iov_base, 'i8*') }}};
          var iovlen = {{{ makeGetValue('iov', '(' + C_STRUCTS.iovec.__size__ + ' * i) + ' + C_STRUCTS.iovec.iov_len, 'i32') }}};
          for (var j = 0; j < iovlen; j++) {  
            view[offset++] = {{{ makeGetValue('iovbase', 'j', 'i8') }}};
          }
        }
        // write the buffer
        return sock.sock_ops.sendmsg(sock, view, 0, total, addr, port);
      }
      case 17: { // recvmsg
        var sock = getSocketFromFD(), message = SYSCALLS.get(), flags = SYSCALLS.get();
        var iov = {{{ makeGetValue('message', C_STRUCTS.msghdr.msg_iov, 'i8*') }}};
        var num = {{{ makeGetValue('message', C_STRUCTS.msghdr.msg_iovlen, 'i32') }}};
        // get the total amount of data we can read across all arrays
        var total = 0;
        for (var i = 0; i < num; i++) {
          total += {{{ makeGetValue('iov', '(' + C_STRUCTS.iovec.__size__ + ' * i) + ' + C_STRUCTS.iovec.iov_len, 'i32') }}};
        }
        // try to read total data
        var msg = sock.sock_ops.recvmsg(sock, total);
        if (!msg) return 0; // socket is closed

        // TODO honor flags:
        // MSG_OOB
        // Requests out-of-band data. The significance and semantics of out-of-band data are protocol-specific.
        // MSG_PEEK
        // Peeks at the incoming message.
        // MSG_WAITALL
        // Requests that the function block until the full amount of data requested can be returned. The function may return a smaller amount of data if a signal is caught, if the connection is terminated, if MSG_PEEK was specified, or if an error is pending for the socket.

        // write the source address out
        var name = {{{ makeGetValue('message', C_STRUCTS.msghdr.msg_name, '*') }}};
        if (name) {
          var res = __write_sockaddr(name, sock.family, DNS.lookup_name(msg.addr), msg.port);
#if ASSERTIONS
          assert(!res.errno);
#endif
        }
        // write the buffer out to the scatter-gather arrays
        var bytesRead = 0;
        var bytesRemaining = msg.buffer.byteLength;
        for (var i = 0; bytesRemaining > 0 && i < num; i++) {
          var iovbase = {{{ makeGetValue('iov', '(' + C_STRUCTS.iovec.__size__ + ' * i) + ' + C_STRUCTS.iovec.iov_base, 'i8*') }}};
          var iovlen = {{{ makeGetValue('iov', '(' + C_STRUCTS.iovec.__size__ + ' * i) + ' + C_STRUCTS.iovec.iov_len, 'i32') }}};
          if (!iovlen) {
            continue;
          }
          var length = Math.min(iovlen, bytesRemaining);
          var buf = msg.buffer.subarray(bytesRead, bytesRead + length);
          HEAPU8.set(buf, iovbase + bytesRead);
          bytesRead += length;
          bytesRemaining -= length;
        }

        // TODO set msghdr.msg_flags
        // MSG_EOR
        // End of record was received (if supported by the protocol).
        // MSG_OOB
        // Out-of-band data was received.
        // MSG_TRUNC
        // Normal data was truncated.
        // MSG_CTRUNC

        return bytesRead;
      }
      default: abort('unsupported socketcall syscall ' + call);
    }
  },
  __syscall104: function(which, varargs) { // setitimer
    return -{{{ cDefine('ENOSYS') }}}; // unsupported feature
  },
  __syscall114: function(which, varargs) { // wait4
    abort('cannot wait on child processes');
  },
#if EMTERPRETIFY_ASYNC
  __syscall118__deps: ['$EmterpreterAsync'],
#endif
  __syscall118: function(which, varargs) { // fsync
    var stream = SYSCALLS.getStreamFromFD();
#if EMTERPRETIFY_ASYNC
    return EmterpreterAsync.handle(function(resume) {
      var mount = stream.node.mount;
      if (!mount.type.syncfs) {
        // We write directly to the file system, so there's nothing to do here.
        resume(function() { return 0 });
        return;
      }
      mount.type.syncfs(mount, false, function(err) {
        if (err) {
          resume(function() { return -{{{ cDefine('EIO') }}} });
          return;
        }
        resume(function() { return 0 });
      });
    });
#else
#if WASM_BACKEND && ASYNCIFY
    return Asyncify.handleSleep(function(wakeUp) {
      var mount = stream.node.mount;
      if (!mount.type.syncfs) {
        // We write directly to the file system, so there's nothing to do here.
        wakeUp(0);
        return;
      }
      mount.type.syncfs(mount, false, function(err) {
        if (err) {
          wakeUp(function() { return -{{{ cDefine('EIO') }}} });
          return;
        }
        wakeUp(0);
      });
    });
#else
    if (stream.stream_ops && stream.stream_ops.fsync) {
      return -stream.stream_ops.fsync(stream);
    }
    return 0; // we can't do anything synchronously; the in-memory FS is already synced to
#endif // WASM_BACKEND && ASYNCIFY
#endif // EMTERPRETIFY_ASYNC
  },
  __syscall121: function(which, varargs) { // setdomainname
    return -{{{ cDefine('EPERM') }}};
  },
  __syscall122: function(which, varargs) { // uname
    var buf = SYSCALLS.get();
    if (!buf) return -{{{ cDefine('EFAULT') }}}
    var layout = {{{ JSON.stringify(C_STRUCTS.utsname) }}};
    var copyString = function(element, value) {
      var offset = layout[element];
      writeAsciiToMemory(value, buf + offset);
    };
    copyString('sysname', 'Emscripten');
    copyString('nodename', 'emscripten');
    copyString('release', '1.0');
    copyString('version', '#1');
    copyString('machine', 'x86-JS');
    return 0;
  },
  __syscall125: function(which, varargs) { // mprotect
    return 0; // let's not and say we did
  },
  __syscall132__deps: ['$PROCINFO'],
  __syscall132: function(which, varargs) { // getpgid
    var pid = SYSCALLS.get();
    if (pid && pid !== PROCINFO.pid) return -{{{ cDefine('ESRCH') }}};
    return PROCINFO.pgid;
  },
  __syscall133: function(which, varargs) { // fchdir
    var stream = SYSCALLS.getStreamFromFD();
    FS.chdir(stream.path);
    return 0;
  },
  __syscall140: function(which, varargs) { // llseek
    var stream = SYSCALLS.getStreamFromFD(), offset_high = SYSCALLS.get(), offset_low = SYSCALLS.get(), result = SYSCALLS.get(), whence = SYSCALLS.get();
#if SYSCALLS_REQUIRE_FILESYSTEM
    var HIGH_OFFSET = 0x100000000; // 2^32
    // use an unsigned operator on low and shift high by 32-bits
    var offset = offset_high * HIGH_OFFSET + (offset_low >>> 0);

    var DOUBLE_LIMIT = 0x20000000000000; // 2^53
    // we also check for equality since DOUBLE_LIMIT + 1 == DOUBLE_LIMIT
    if (offset <= -DOUBLE_LIMIT || offset >= DOUBLE_LIMIT) {
      return -{{{ cDefine('EOVERFLOW') }}};
    }

    FS.llseek(stream, offset, whence);
    {{{ makeSetValue('result', '0', 'stream.position', 'i64') }}};
    if (stream.getdents && offset === 0 && whence === {{{ cDefine('SEEK_SET') }}}) stream.getdents = null; // reset readdir state
#else
#if ASSERTIONS
    abort('it should not be possible to operate on streams when !SYSCALLS_REQUIRE_FILESYSTEM');
#endif
#endif
    return 0;
  },
  __syscall142: function(which, varargs) { // newselect
    // readfds are supported,
    // writefds checks socket open status
    // exceptfds not supported
    // timeout is always 0 - fully async
    var nfds = SYSCALLS.get(), readfds = SYSCALLS.get(), writefds = SYSCALLS.get(), exceptfds = SYSCALLS.get(), timeout = SYSCALLS.get();

#if ASSERTIONS
    assert(nfds <= 64, 'nfds must be less than or equal to 64');  // fd sets have 64 bits // TODO: this could be 1024 based on current musl headers
    assert(!exceptfds, 'exceptfds not supported');
#endif

    var total = 0;
    
    var srcReadLow = (readfds ? {{{ makeGetValue('readfds', 0, 'i32') }}} : 0),
        srcReadHigh = (readfds ? {{{ makeGetValue('readfds', 4, 'i32') }}} : 0);
    var srcWriteLow = (writefds ? {{{ makeGetValue('writefds', 0, 'i32') }}} : 0),
        srcWriteHigh = (writefds ? {{{ makeGetValue('writefds', 4, 'i32') }}} : 0);
    var srcExceptLow = (exceptfds ? {{{ makeGetValue('exceptfds', 0, 'i32') }}} : 0),
        srcExceptHigh = (exceptfds ? {{{ makeGetValue('exceptfds', 4, 'i32') }}} : 0);

    var dstReadLow = 0,
        dstReadHigh = 0;
    var dstWriteLow = 0,
        dstWriteHigh = 0;
    var dstExceptLow = 0,
        dstExceptHigh = 0;

    var allLow = (readfds ? {{{ makeGetValue('readfds', 0, 'i32') }}} : 0) |
                 (writefds ? {{{ makeGetValue('writefds', 0, 'i32') }}} : 0) |
                 (exceptfds ? {{{ makeGetValue('exceptfds', 0, 'i32') }}} : 0);
    var allHigh = (readfds ? {{{ makeGetValue('readfds', 4, 'i32') }}} : 0) |
                  (writefds ? {{{ makeGetValue('writefds', 4, 'i32') }}} : 0) |
                  (exceptfds ? {{{ makeGetValue('exceptfds', 4, 'i32') }}} : 0);

    var check = function(fd, low, high, val) {
      return (fd < 32 ? (low & val) : (high & val));
    };

    for (var fd = 0; fd < nfds; fd++) {
      var mask = 1 << (fd % 32);
      if (!(check(fd, allLow, allHigh, mask))) {
        continue;  // index isn't in the set
      }

      var stream = FS.getStream(fd);
      if (!stream) throw new FS.ErrnoError({{{ cDefine('EBADF') }}});

      var flags = SYSCALLS.DEFAULT_POLLMASK;

      if (stream.stream_ops.poll) {
        flags = stream.stream_ops.poll(stream);
      }

      if ((flags & {{{ cDefine('POLLIN') }}}) && check(fd, srcReadLow, srcReadHigh, mask)) {
        fd < 32 ? (dstReadLow = dstReadLow | mask) : (dstReadHigh = dstReadHigh | mask);
        total++;
      }
      if ((flags & {{{ cDefine('POLLOUT') }}}) && check(fd, srcWriteLow, srcWriteHigh, mask)) {
        fd < 32 ? (dstWriteLow = dstWriteLow | mask) : (dstWriteHigh = dstWriteHigh | mask);
        total++;
      }
      if ((flags & {{{ cDefine('POLLPRI') }}}) && check(fd, srcExceptLow, srcExceptHigh, mask)) {
        fd < 32 ? (dstExceptLow = dstExceptLow | mask) : (dstExceptHigh = dstExceptHigh | mask);
        total++;
      }
    }

    if (readfds) {
      {{{ makeSetValue('readfds', '0', 'dstReadLow', 'i32') }}};
      {{{ makeSetValue('readfds', '4', 'dstReadHigh', 'i32') }}};
    }
    if (writefds) {
      {{{ makeSetValue('writefds', '0', 'dstWriteLow', 'i32') }}};
      {{{ makeSetValue('writefds', '4', 'dstWriteHigh', 'i32') }}};
    }
    if (exceptfds) {
      {{{ makeSetValue('exceptfds', '0', 'dstExceptLow', 'i32') }}};
      {{{ makeSetValue('exceptfds', '4', 'dstExceptHigh', 'i32') }}};
    }
    
    return total;
  },
  __syscall144: function(which, varargs) { // msync
    var addr = SYSCALLS.get(), len = SYSCALLS.get(), flags = SYSCALLS.get();
    var info = SYSCALLS.mappings[addr];
    if (!info) return 0;
    SYSCALLS.doMsync(addr, FS.getStream(info.fd), len, info.flags);
    return 0;
  },
  __syscall145: function(which, varargs) { // readv
    var stream = SYSCALLS.getStreamFromFD(), iov = SYSCALLS.get(), iovcnt = SYSCALLS.get();
    return SYSCALLS.doReadv(stream, iov, iovcnt);
  },
#if SYSCALLS_REQUIRE_FILESYSTEM == 0
  $flush_NO_FILESYSTEM: function() {
    // flush anything remaining in the buffers during shutdown
    var fflush = Module["_fflush"];
    if (fflush) fflush(0);
    var buffers = SYSCALLS.buffers;
    if (buffers[1].length) SYSCALLS.printChar(1, {{{ charCode("\n") }}});
    if (buffers[2].length) SYSCALLS.printChar(2, {{{ charCode("\n") }}});
  },
  __wasi_fd_write__deps: ['$flush_NO_FILESYSTEM'],
#if EXIT_RUNTIME == 1 && !MINIMAL_RUNTIME // MINIMAL_RUNTIME does not have __ATEXIT__ (so it does not get flushed stdout at program exit - programs in MINIMAL_RUNTIME do not have a concept of exiting)
  __wasi_fd_write__postset: '__ATEXIT__.push(flush_NO_FILESYSTEM);',
#endif
#endif
  __wasi_fd_write: function(stream, iov, iovcnt, pnum) {
#if SYSCALLS_REQUIRE_FILESYSTEM
    stream = FS.getStream(stream);
    if (!stream) throw new FS.ErrnoError({{{ cDefine('EBADF') }}});
    var num = SYSCALLS.doWritev(stream, iov, iovcnt);
#else
    // hack to support printf in SYSCALLS_REQUIRE_FILESYSTEM=0
<<<<<<< HEAD
    var num = 0;
    for (var i = 0; i < iovcnt; i++) {
      var ptr = {{{ makeGetValue('iov', 'i*8', 'i32') }}};
      var len = {{{ makeGetValue('iov', 'i*8 + 4', 'i32') }}};
      for (var j = 0; j < len; j++) {
        SYSCALLS.printChar(stream, HEAPU8[ptr+j]);
      }
      num += len;
    }
=======
    var stream = SYSCALLS.get(), iov = SYSCALLS.get(), iovcnt = SYSCALLS.get();
    return SYSCALLS.nonFSWritev(stream, iov, iovcnt);
>>>>>>> 96de9edf
#endif // SYSCALLS_REQUIRE_FILESYSTEM
    {{{ makeSetValue('pnum', 0, 'num', 'i32') }}}
    return 0;
  },
  __syscall147__deps: ['$PROCINFO'],
  __syscall147: function(which, varargs) { // getsid
    var pid = SYSCALLS.get();
    if (pid && pid !== PROCINFO.pid) return -{{{ cDefine('ESRCH') }}};
    return PROCINFO.sid;
  },
  __syscall148: function(which, varargs) { // fdatasync
    var stream = SYSCALLS.getStreamFromFD();
    return 0; // we can't do anything synchronously; the in-memory FS is already synced to
  },
  __syscall150__sig: 'iii',
  __syscall150: '__syscall153',     // mlock
  __syscall151__sig: 'iii',
  __syscall151: '__syscall153',     // munlock
  __syscall152__sig: 'iii',
  __syscall152: '__syscall153',     // mlockall
  __syscall153: function(which, varargs) { // munlockall
    return 0;
  },
  __syscall163: function(which, varargs) { // mremap
    return -{{{ cDefine('ENOMEM') }}}; // never succeed
  },
  __syscall168: function(which, varargs) { // poll
    var fds = SYSCALLS.get(), nfds = SYSCALLS.get(), timeout = SYSCALLS.get();
    var nonzero = 0;
    for (var i = 0; i < nfds; i++) {
      var pollfd = fds + {{{ C_STRUCTS.pollfd.__size__ }}} * i;
      var fd = {{{ makeGetValue('pollfd', C_STRUCTS.pollfd.fd, 'i32') }}};
      var events = {{{ makeGetValue('pollfd', C_STRUCTS.pollfd.events, 'i16') }}};
      var mask = {{{ cDefine('POLLNVAL') }}};
      var stream = FS.getStream(fd);
      if (stream) {
        mask = SYSCALLS.DEFAULT_POLLMASK;
        if (stream.stream_ops.poll) {
          mask = stream.stream_ops.poll(stream);
        }
      }
      mask &= events | {{{ cDefine('POLLERR') }}} | {{{ cDefine('POLLHUP') }}};
      if (mask) nonzero++;
      {{{ makeSetValue('pollfd', C_STRUCTS.pollfd.revents, 'mask', 'i16') }}};
    }
    return nonzero;
  },
  __syscall178: function(which, varargs) { // rt_sigqueueinfo
#if SYSCALL_DEBUG
    err('warning: ignoring SYS_rt_sigqueueinfo');
#endif
    return 0;
  },
  __syscall180: function(which, varargs) { // pread64
    var stream = SYSCALLS.getStreamFromFD(), buf = SYSCALLS.get(), count = SYSCALLS.get(), zero = SYSCALLS.getZero(), offset = SYSCALLS.get64();
    return FS.read(stream, {{{ heapAndOffset('HEAP8', 'buf') }}}, count, offset);
  },
  __syscall181: function(which, varargs) { // pwrite64
    var stream = SYSCALLS.getStreamFromFD(), buf = SYSCALLS.get(), count = SYSCALLS.get(), zero = SYSCALLS.getZero(), offset = SYSCALLS.get64();
    return FS.write(stream, {{{ heapAndOffset('HEAP8', 'buf') }}}, count, offset);
  },
  __syscall183: function(which, varargs) { // getcwd
    var buf = SYSCALLS.get(), size = SYSCALLS.get();
    if (size === 0) return -{{{ cDefine('EINVAL') }}};
    var cwd = FS.cwd();
    var cwdLengthInBytes = lengthBytesUTF8(cwd);
    if (size < cwdLengthInBytes + 1) return -{{{ cDefine('ERANGE') }}};
    stringToUTF8(cwd, buf, size);
    return buf;
  },
  __syscall191: function(which, varargs) { // ugetrlimit
#if SYSCALL_DEBUG
    err('warning: untested syscall');
#endif
    var resource = SYSCALLS.get(), rlim = SYSCALLS.get();
    {{{ makeSetValue('rlim', C_STRUCTS.rlimit.rlim_cur, '-1', 'i32') }}};  // RLIM_INFINITY
    {{{ makeSetValue('rlim', C_STRUCTS.rlimit.rlim_cur + 4, '-1', 'i32') }}};  // RLIM_INFINITY
    {{{ makeSetValue('rlim', C_STRUCTS.rlimit.rlim_max, '-1', 'i32') }}};  // RLIM_INFINITY
    {{{ makeSetValue('rlim', C_STRUCTS.rlimit.rlim_max + 4, '-1', 'i32') }}};  // RLIM_INFINITY
    return 0; // just report no limits
  },
  __syscall192__deps: ['_emscripten_syscall_mmap2'],
  __syscall192: function(which, varargs) { // mmap2
    var addr = SYSCALLS.get(), len = SYSCALLS.get(), prot = SYSCALLS.get(), flags = SYSCALLS.get(), fd = SYSCALLS.get(), off = SYSCALLS.get()
    return __emscripten_syscall_mmap2(addr, len, prot, flags, fd, off);
  },
  __syscall193: function(which, varargs) { // truncate64
    var path = SYSCALLS.getStr(), zero = SYSCALLS.getZero(), length = SYSCALLS.get64();
    FS.truncate(path, length);
    return 0;
  },
  __syscall194: function(which, varargs) { // ftruncate64
    var fd = SYSCALLS.get(), zero = SYSCALLS.getZero(), length = SYSCALLS.get64();
    FS.ftruncate(fd, length);
    return 0;
  },
  __syscall195: function(which, varargs) { // SYS_stat64
    var path = SYSCALLS.getStr(), buf = SYSCALLS.get();
    return SYSCALLS.doStat(FS.stat, path, buf);
  },
  __syscall196: function(which, varargs) { // SYS_lstat64
    var path = SYSCALLS.getStr(), buf = SYSCALLS.get();
    return SYSCALLS.doStat(FS.lstat, path, buf);
  },
  __syscall197: function(which, varargs) { // SYS_fstat64
    var stream = SYSCALLS.getStreamFromFD(), buf = SYSCALLS.get();
    return SYSCALLS.doStat(FS.stat, stream.path, buf);
  },
  __syscall198: function(which, varargs) { // lchown32
    var path = SYSCALLS.getStr(), owner = SYSCALLS.get(), group = SYSCALLS.get();
    FS.chown(path, owner, group); // XXX we ignore the 'l' aspect, and do the same as chown
    return 0;
  },
  __syscall199__sig: 'iii',
  __syscall199: '__syscall202',     // getuid32
  __syscall200__sig: 'iii',
  __syscall200: '__syscall202',     // getgid32
  __syscall201__sig: 'iii',
  __syscall201: '__syscall202',     // geteuid32
  __syscall202: function(which, varargs) { // getgid32
    return 0;
  },
  __syscall207: function(which, varargs) { // fchown32
    var fd = SYSCALLS.get(), owner = SYSCALLS.get(), group = SYSCALLS.get();
    FS.fchown(fd, owner, group);
    return 0;
  },
  __syscall212: function(which, varargs) { // chown32
    var path = SYSCALLS.getStr(), owner = SYSCALLS.get(), group = SYSCALLS.get();
    FS.chown(path, owner, group);
    return 0;
  },
  __syscall203__sig: 'iii',
  __syscall203: '__syscall214',     // setreuid32
  __syscall204__sig: 'iii',
  __syscall204: '__syscall214',     // setregid32
  __syscall213__sig: 'iii',
  __syscall213: '__syscall214',     // setuid32
  __syscall214: function(which, varargs) { // setgid32
    var uid = SYSCALLS.get();
    if (uid !== 0) return -{{{ cDefine('EPERM') }}};
    return 0;
  },
  __syscall205: function(which, varargs) { // getgroups32
    var size = SYSCALLS.get(), list = SYSCALLS.get();
    if (size < 1) return -{{{ cDefine('EINVAL') }}};
    {{{ makeSetValue('list', '0', '0', 'i32') }}};
    return 1;
  },
  __syscall208__sig: 'iii',
  __syscall208: '__syscall210',     // setresuid32
  __syscall210: function(which, varargs) { // setresgid32
    var ruid = SYSCALLS.get(), euid = SYSCALLS.get(), suid = SYSCALLS.get();
    if (euid !== 0) return -{{{ cDefine('EPERM') }}};
    return 0;
  },
  __syscall209__sig: 'iii',
  __syscall209: '__syscall211',     // getresuid
  __syscall211: function(which, varargs) { // getresgid32
#if SYSCALL_DEBUG
    err('warning: untested syscall');
#endif
    var ruid = SYSCALLS.get(), euid = SYSCALLS.get(), suid = SYSCALLS.get();
    {{{ makeSetValue('ruid', '0', '0', 'i32') }}};
    {{{ makeSetValue('euid', '0', '0', 'i32') }}};
    {{{ makeSetValue('suid', '0', '0', 'i32') }}};
    return 0;
  },
  __syscall218: function(which, varargs) { // mincore
    return -{{{ cDefine('ENOSYS') }}}; // unsupported feature
  },
  __syscall219: function(which, varargs) { // madvise
    return 0; // advice is welcome, but ignored
  },
  __syscall220: function(which, varargs) { // SYS_getdents64
    var stream = SYSCALLS.getStreamFromFD(), dirp = SYSCALLS.get(), count = SYSCALLS.get();
    if (!stream.getdents) {
      stream.getdents = FS.readdir(stream.path);
    }

    var struct_size = {{{ C_STRUCTS.dirent.__size__ }}};
    var pos = 0;
    var off = FS.llseek(stream, 0, {{{ cDefine('SEEK_CUR') }}});

    var idx = Math.floor(off / struct_size);

    while (idx < stream.getdents.length && pos + struct_size <= count) {
      var id;
      var type;
      var name = stream.getdents[idx];
      if (name[0] === '.') {
        id = 1;
        type = 4; // DT_DIR
      } else {
        var child = FS.lookupNode(stream.node, name);
        id = child.id;
        type = FS.isChrdev(child.mode) ? 2 :  // DT_CHR, character device.
               FS.isDir(child.mode) ? 4 :     // DT_DIR, directory.
               FS.isLink(child.mode) ? 10 :   // DT_LNK, symbolic link.
               8;                             // DT_REG, regular file.
      }
      {{{ makeSetValue('dirp + pos', C_STRUCTS.dirent.d_ino, 'id', 'i64') }}};
      {{{ makeSetValue('dirp + pos', C_STRUCTS.dirent.d_off, '(idx + 1) * struct_size', 'i64') }}};
      {{{ makeSetValue('dirp + pos', C_STRUCTS.dirent.d_reclen, C_STRUCTS.dirent.__size__, 'i16') }}};
      {{{ makeSetValue('dirp + pos', C_STRUCTS.dirent.d_type, 'type', 'i8') }}};
      stringToUTF8(name, dirp + pos + {{{ C_STRUCTS.dirent.d_name }}}, 256);
      pos += struct_size;
      idx += 1;
    }
    FS.llseek(stream, idx * struct_size, {{{ cDefine('SEEK_SET') }}});
    return pos;
  },
  __syscall221__deps: ['__setErrNo'],
  __syscall221: function(which, varargs) { // fcntl64
#if SYSCALLS_REQUIRE_FILESYSTEM == 0
#if SYSCALL_DEBUG
    err('no-op in fcntl64 syscall due to SYSCALLS_REQUIRE_FILESYSTEM=0');
#endif
    return 0;
#else
    var stream = SYSCALLS.getStreamFromFD(), cmd = SYSCALLS.get();
    switch (cmd) {
      case {{{ cDefine('F_DUPFD') }}}: {
        var arg = SYSCALLS.get();
        if (arg < 0) {
          return -{{{ cDefine('EINVAL') }}};
        }
        var newStream;
        newStream = FS.open(stream.path, stream.flags, 0, arg);
        return newStream.fd;
      }
      case {{{ cDefine('F_GETFD') }}}:
      case {{{ cDefine('F_SETFD') }}}:
        return 0;  // FD_CLOEXEC makes no sense for a single process.
      case {{{ cDefine('F_GETFL') }}}:
        return stream.flags;
      case {{{ cDefine('F_SETFL') }}}: {
        var arg = SYSCALLS.get();
        stream.flags |= arg;
        return 0;
      }
      case {{{ cDefine('F_GETLK') }}}:
      /* case {{{ cDefine('F_GETLK64') }}}: Currently in musl F_GETLK64 has same value as F_GETLK, so omitted to avoid duplicate case blocks. If that changes, uncomment this */ {
        {{{ assert(cDefine('F_GETLK') === cDefine('F_GETLK64')), '' }}}
        var arg = SYSCALLS.get();
        var offset = {{{ C_STRUCTS.flock.l_type }}};
        // We're always unlocked.
        {{{ makeSetValue('arg', 'offset', cDefine('F_UNLCK'), 'i16') }}};
        return 0;
      }
      case {{{ cDefine('F_SETLK') }}}:
      case {{{ cDefine('F_SETLKW') }}}:
      /* case {{{ cDefine('F_SETLK64') }}}: Currently in musl F_SETLK64 has same value as F_SETLK, so omitted to avoid duplicate case blocks. If that changes, uncomment this */
      /* case {{{ cDefine('F_SETLKW64') }}}: Currently in musl F_SETLKW64 has same value as F_SETLKW, so omitted to avoid duplicate case blocks. If that changes, uncomment this */
        {{{ assert(cDefine('F_SETLK64') === cDefine('F_SETLK')), '' }}}
        {{{ assert(cDefine('F_SETLKW64') === cDefine('F_SETLKW')), '' }}}
        return 0; // Pretend that the locking is successful.
      case {{{ cDefine('F_GETOWN_EX') }}}:
      case {{{ cDefine('F_SETOWN') }}}:
        return -{{{ cDefine('EINVAL') }}}; // These are for sockets. We don't have them fully implemented yet.
      case {{{ cDefine('F_GETOWN') }}}:
        // musl trusts getown return values, due to a bug where they must be, as they overlap with errors. just return -1 here, so fnctl() returns that, and we set errno ourselves.
        ___setErrNo({{{ cDefine('EINVAL') }}});
        return -1;
      default: {
#if SYSCALL_DEBUG
        err('warning: fctl64 unrecognized command ' + cmd);
#endif
        return -{{{ cDefine('EINVAL') }}};
      }
    }
#endif // SYSCALLS_REQUIRE_FILESYSTEM
  },
  __syscall252: function(which, varargs) { // exit_group
    var status = SYSCALLS.get();
    exit(status);
    return 0;
  },
  __syscall268: function(which, varargs) { // statfs64
    var path = SYSCALLS.getStr(), size = SYSCALLS.get(), buf = SYSCALLS.get();
#if ASSERTIONS
    assert(size === {{{ C_STRUCTS.statfs.__size__ }}});
#endif
    // NOTE: None of the constants here are true. We're just returning safe and
    //       sane values.
    {{{ makeSetValue('buf', C_STRUCTS.statfs.f_bsize, '4096', 'i32') }}};
    {{{ makeSetValue('buf', C_STRUCTS.statfs.f_frsize, '4096', 'i32') }}};
    {{{ makeSetValue('buf', C_STRUCTS.statfs.f_blocks, '1000000', 'i32') }}};
    {{{ makeSetValue('buf', C_STRUCTS.statfs.f_bfree, '500000', 'i32') }}};
    {{{ makeSetValue('buf', C_STRUCTS.statfs.f_bavail, '500000', 'i32') }}};
    {{{ makeSetValue('buf', C_STRUCTS.statfs.f_files, 'FS.nextInode', 'i32') }}};
    {{{ makeSetValue('buf', C_STRUCTS.statfs.f_ffree, '1000000', 'i32') }}};
    {{{ makeSetValue('buf', C_STRUCTS.statfs.f_fsid, '42', 'i32') }}};
    {{{ makeSetValue('buf', C_STRUCTS.statfs.f_flags, '2', 'i32') }}};  // ST_NOSUID
    {{{ makeSetValue('buf', C_STRUCTS.statfs.f_namelen, '255', 'i32') }}};
    return 0;
  },
  __syscall269: function(which, varargs) { // fstatfs64
    var stream = SYSCALLS.getStreamFromFD(), size = SYSCALLS.get(), buf = SYSCALLS.get();
    return ___syscall([268, 0, size, buf], 0);
  },
  __syscall272: function(which, varargs) { // fadvise64_64
    return 0; // your advice is important to us (but we can't use it)
  },
  __syscall295: function(which, varargs) { // openat
#if SYSCALL_DEBUG
    err('warning: untested syscall');
#endif
    var dirfd = SYSCALLS.get(), path = SYSCALLS.getStr(), flags = SYSCALLS.get(), mode = SYSCALLS.get();
    path = SYSCALLS.calculateAt(dirfd, path);
    return FS.open(path, flags, mode).fd;
  },
  __syscall296: function(which, varargs) { // mkdirat
#if SYSCALL_DEBUG
    err('warning: untested syscall');
#endif
    var dirfd = SYSCALLS.get(), path = SYSCALLS.getStr(), mode = SYSCALLS.get();
    path = SYSCALLS.calculateAt(dirfd, path);
    return SYSCALLS.doMkdir(path, mode);
  },
  __syscall297: function(which, varargs) { // mknodat
#if SYSCALL_DEBUG
    err('warning: untested syscall');
#endif
    var dirfd = SYSCALLS.get(), path = SYSCALLS.getStr(), mode = SYSCALLS.get(), dev = SYSCALLS.get();
    path = SYSCALLS.calculateAt(dirfd, path);
    return SYSCALLS.doMknod(path, mode, dev);
  },
  __syscall298: function(which, varargs) { // fchownat
#if SYSCALL_DEBUG
    err('warning: untested syscall');
#endif
    var dirfd = SYSCALLS.get(), path = SYSCALLS.getStr(), owner = SYSCALLS.get(), group = SYSCALLS.get(), flags = SYSCALLS.get();
#if ASSERTIONS
    assert(flags === 0);
#endif
    path = SYSCALLS.calculateAt(dirfd, path);
    FS.chown(path, owner, group);
    return 0;
  },
  __syscall299: function(which, varargs) { // futimesat
    abort('futimesat is obsolete');
  },
  __syscall300: function(which, varargs) { // fstatat64
    var dirfd = SYSCALLS.get(), path = SYSCALLS.getStr(), buf = SYSCALLS.get(), flags = SYSCALLS.get();
    var nofollow = flags & {{{ cDefine('AT_SYMLINK_NOFOLLOW') }}};
    flags = flags & (~{{{ cDefine('AT_SYMLINK_NOFOLLOW') }}});
#if ASSERTIONS
    assert(!flags, flags);
#endif
    path = SYSCALLS.calculateAt(dirfd, path);
    return SYSCALLS.doStat(nofollow ? FS.lstat : FS.stat, path, buf);
  },
  __syscall301: function(which, varargs) { // unlinkat
    var dirfd = SYSCALLS.get(), path = SYSCALLS.getStr(), flags = SYSCALLS.get();
    path = SYSCALLS.calculateAt(dirfd, path);
    if (flags === 0) {
      FS.unlink(path);
    } else if (flags === {{{ cDefine('AT_REMOVEDIR') }}}) {
      FS.rmdir(path);
    } else {
      abort('Invalid flags passed to unlinkat');
    }
    return 0;
  },
  __syscall302: function(which, varargs) { // renameat
#if SYSCALL_DEBUG
    err('warning: untested syscall');
#endif
    var olddirfd = SYSCALLS.get(), oldpath = SYSCALLS.getStr(), newdirfd = SYSCALLS.get(), newpath = SYSCALLS.getStr();
    oldpath = SYSCALLS.calculateAt(olddirfd, oldpath);
    newpath = SYSCALLS.calculateAt(newdirfd, newpath);
    FS.rename(oldpath, newpath);
    return 0;
  },
  __syscall303: function(which, varargs) { // linkat
    return -{{{ cDefine('EMLINK') }}}; // no hardlinks for us
  },
  __syscall304: function(which, varargs) { // symlinkat
#if SYSCALL_DEBUG
    err('warning: untested syscall');
#endif
    var target = SYSCALLS.get(), newdirfd = SYSCALLS.get(), linkpath = SYSCALLS.get();
    linkpath = SYSCALLS.calculateAt(newdirfd, linkpath);
    FS.symlink(target, linkpath);
    return 0;
  },
  __syscall305: function(which, varargs) { // readlinkat
#if SYSCALL_DEBUG
    err('warning: untested syscall');
#endif
    var dirfd = SYSCALLS.get(), path = SYSCALLS.getStr(), buf = SYSCALLS.get(), bufsize = SYSCALLS.get();
    path = SYSCALLS.calculateAt(dirfd, path);
    return SYSCALLS.doReadlink(path, buf, bufsize);
  },
  __syscall306: function(which, varargs) { // fchmodat
#if SYSCALL_DEBUG
    err('warning: untested syscall');
#endif
    var dirfd = SYSCALLS.get(), path = SYSCALLS.getStr(), mode = SYSCALLS.get(), flags = SYSCALLS.get();
#if ASSERTIONS
    assert(flags === 0);
#endif
    path = SYSCALLS.calculateAt(dirfd, path);
    FS.chmod(path, mode);
    return 0;
  },
  __syscall307: function(which, varargs) { // faccessat
#if SYSCALL_DEBUG
    err('warning: untested syscall');
#endif
    var dirfd = SYSCALLS.get(), path = SYSCALLS.getStr(), amode = SYSCALLS.get(), flags = SYSCALLS.get();
#if ASSERTIONS
    assert(flags === 0);
#endif
    path = SYSCALLS.calculateAt(dirfd, path);
    return SYSCALLS.doAccess(path, amode);
  },
  __syscall308: function(which, varargs) { // pselect
    return -{{{ cDefine('ENOSYS') }}}; // unsupported feature
  },
  __syscall320: function(which, varargs) { // utimensat
#if SYSCALL_DEBUG
    err('warning: untested syscall');
#endif
    var dirfd = SYSCALLS.get(), path = SYSCALLS.getStr(), times = SYSCALLS.get(), flags = SYSCALLS.get();
#if ASSERTIONS
    assert(flags === 0);
#endif
    path = SYSCALLS.calculateAt(dirfd, path);
    var seconds = {{{ makeGetValue('times', C_STRUCTS.timespec.tv_sec, 'i32') }}};
    var nanoseconds = {{{ makeGetValue('times', C_STRUCTS.timespec.tv_nsec, 'i32') }}};
    var atime = (seconds*1000) + (nanoseconds/(1000*1000));
    times += {{{ C_STRUCTS.timespec.__size__ }}};
    seconds = {{{ makeGetValue('times', C_STRUCTS.timespec.tv_sec, 'i32') }}};
    nanoseconds = {{{ makeGetValue('times', C_STRUCTS.timespec.tv_nsec, 'i32') }}};
    var mtime = (seconds*1000) + (nanoseconds/(1000*1000));
    FS.utime(path, atime, mtime);
    return 0;  
  },
  __syscall324: function(which, varargs) { // fallocate
    var stream = SYSCALLS.getStreamFromFD(), mode = SYSCALLS.get(), offset = SYSCALLS.get64(), len = SYSCALLS.get64();
#if ASSERTIONS
    assert(mode === 0);
#endif
    FS.allocate(stream, offset, len);
    return 0;
  },
  __syscall330: function(which, varargs) { // dup3
#if SYSCALL_DEBUG
    err('warning: untested syscall');
#endif
    var old = SYSCALLS.getStreamFromFD(), suggestFD = SYSCALLS.get(), flags = SYSCALLS.get();
#if ASSERTIONS
    assert(!flags);
#endif
    if (old.fd === suggestFD) return -{{{ cDefine('EINVAL') }}};
    return SYSCALLS.doDup(old.path, old.flags, suggestFD);
  },
  __syscall331: function(which, varargs) { // pipe2
    return -{{{ cDefine('ENOSYS') }}}; // unsupported feature
  },
  __syscall333: function(which, varargs) { // preadv
#if SYSCALL_DEBUG
    err('warning: untested syscall');
#endif
    var stream = SYSCALLS.getStreamFromFD(), iov = SYSCALLS.get(), iovcnt = SYSCALLS.get(), offset = SYSCALLS.get();
    return SYSCALLS.doReadv(stream, iov, iovcnt, offset);
  },
  __syscall334: function(which, varargs) { // pwritev
#if SYSCALL_DEBUG
    err('warning: untested syscall');
#endif
    var stream = SYSCALLS.getStreamFromFD(), iov = SYSCALLS.get(), iovcnt = SYSCALLS.get(), offset = SYSCALLS.get();
    return SYSCALLS.doWritev(stream, iov, iovcnt, offset);
  },
  __syscall337: function(which, varargs) { // recvmmsg
#if SYSCALL_DEBUG
    err('warning: ignoring SYS_recvmmsg');
#endif
    return 0;
  },
  __syscall340: function(which, varargs) { // prlimit64
    var pid = SYSCALLS.get(), resource = SYSCALLS.get(), new_limit = SYSCALLS.get(), old_limit = SYSCALLS.get();
    if (old_limit) { // just report no limits
      {{{ makeSetValue('old_limit', C_STRUCTS.rlimit.rlim_cur, '-1', 'i32') }}};  // RLIM_INFINITY
      {{{ makeSetValue('old_limit', C_STRUCTS.rlimit.rlim_cur + 4, '-1', 'i32') }}};  // RLIM_INFINITY
      {{{ makeSetValue('old_limit', C_STRUCTS.rlimit.rlim_max, '-1', 'i32') }}};  // RLIM_INFINITY
      {{{ makeSetValue('old_limit', C_STRUCTS.rlimit.rlim_max + 4, '-1', 'i32') }}};  // RLIM_INFINITY
    }
    return 0;
  },
  __syscall345: function(which, varargs) { // sendmmsg
#if SYSCALL_DEBUG
    err('warning: ignoring SYS_sendmmsg');
#endif
    return 0;
  },
};

if (SYSCALL_DEBUG) {
  var SYSCALL_NAME_TO_CODE = {
    SYS_restart_syscall: 0,
    SYS_exit: 1,
    SYS_fork: 2,
    SYS_read: 3,
    SYS_write: 4,
    SYS_open: 5,
    SYS_close: 6,
    SYS_waitpid: 7,
    SYS_creat: 8,
    SYS_link: 9,
    SYS_unlink: 10,
    SYS_execve: 11,
    SYS_chdir: 12,
    SYS_time: 13,
    SYS_mknod: 14,
    SYS_chmod: 15,
    SYS_lchown: 16,
    SYS_break: 17,
    SYS_oldstat: 18,
    SYS_lseek: 19,
    SYS_getpid: 20,
    SYS_mount: 21,
    SYS_umount: 22,
    SYS_setuid: 23,
    SYS_getuid: 24,
    SYS_stime: 25,
    SYS_ptrace: 26,
    SYS_alarm: 27,
    SYS_oldfstat: 28,
    SYS_pause: 29,
    SYS_utime: 30,
    SYS_stty: 31,
    SYS_gtty: 32,
    SYS_access: 33,
    SYS_nice: 34,
    SYS_ftime: 35,
    SYS_sync: 36,
    SYS_kill: 37,
    SYS_rename: 38,
    SYS_mkdir: 39,
    SYS_rmdir: 40,
    SYS_dup: 41,
    SYS_pipe: 42,
    SYS_times: 43,
    SYS_prof: 44,
    SYS_brk: 45,
    SYS_setgid: 46,
    SYS_getgid: 47,
    SYS_signal: 48,
    SYS_geteuid: 49,
    SYS_getegid: 50,
    SYS_acct: 51,
    SYS_umount2: 52,
    SYS_lock: 53,
    SYS_ioctl: 54,
    SYS_fcntl: 55,
    SYS_mpx: 56,
    SYS_setpgid: 57,
    SYS_ulimit: 58,
    SYS_oldolduname: 59,
    SYS_umask: 60,
    SYS_chroot: 61,
    SYS_ustat: 62,
    SYS_dup2: 63,
    SYS_getppid: 64,
    SYS_getpgrp: 65,
    SYS_setsid: 66,
    SYS_sigaction: 67,
    SYS_sgetmask: 68,
    SYS_ssetmask: 69,
    SYS_setreuid: 70,
    SYS_setregid: 71,
    SYS_sigsuspend: 72,
    SYS_sigpending: 73,
    SYS_sethostname: 74,
    SYS_setrlimit: 75,
    SYS_getrlimit: 76   /* Back compatible 2Gig limited rlimit */,
    SYS_getrusage: 77,
    SYS_gettimeofday: 78,
    SYS_settimeofday: 79,
    SYS_getgroups: 80,
    SYS_setgroups: 81,
    SYS_select: 82,
    SYS_symlink: 83,
    SYS_oldlstat: 84,
    SYS_readlink: 85,
    SYS_uselib: 86,
    SYS_swapon: 87,
    SYS_reboot: 88,
    SYS_readdir: 89,
    SYS_mmap: 90,
    SYS_munmap: 91,
    SYS_truncate: 92,
    SYS_ftruncate: 93,
    SYS_fchmod: 94,
    SYS_fchown: 95,
    SYS_getpriority: 96,
    SYS_setpriority: 97,
    SYS_profil: 98,
    SYS_statfs: 99,
    SYS_fstatfs: 100,
    SYS_ioperm: 101,
    SYS_socketcall: 102,
    SYS_syslog: 103,
    SYS_setitimer: 104,
    SYS_getitimer: 105,
    SYS_stat: 106,
    SYS_lstat: 107,
    SYS_fstat: 108,
    SYS_olduname: 109,
    SYS_iopl: 110,
    SYS_vhangup: 111,
    SYS_idle: 112,
    SYS_vm86old: 113,
    SYS_wait4: 114,
    SYS_swapoff: 115,
    SYS_sysinfo: 116,
    SYS_ipc: 117,
    SYS_fsync: 118,
    SYS_sigreturn: 119,
    SYS_clone: 120,
    SYS_setdomainname: 121,
    SYS_uname: 122,
    SYS_modify_ldt: 123,
    SYS_adjtimex: 124,
    SYS_mprotect: 125,
    SYS_sigprocmask: 126,
    SYS_create_module: 127,
    SYS_init_module: 128,
    SYS_delete_module: 129,
    SYS_get_kernel_syms: 130,
    SYS_quotactl: 131,
    SYS_getpgid: 132,
    SYS_fchdir: 133,
    SYS_bdflush: 134,
    SYS_sysfs: 135,
    SYS_personality: 136,
    SYS_afs_syscall: 137,
    SYS_setfsuid: 138,
    SYS_setfsgid: 139,
    SYS__llseek: 140,
    SYS_getdents: 141,
    SYS__newselect: 142,
    SYS_flock: 143,
    SYS_msync: 144,
    SYS_readv: 145,
    SYS_writev: 146,
    SYS_getsid: 147,
    SYS_fdatasync: 148,
    SYS__sysctl: 149,
    SYS_mlock: 150,
    SYS_munlock: 151,
    SYS_mlockall: 152,
    SYS_munlockall: 153,
    SYS_sched_setparam: 154,
    SYS_sched_getparam: 155,
    SYS_sched_setscheduler: 156,
    SYS_sched_getscheduler: 157,
    SYS_sched_yield: 158,
    SYS_sched_get_priority_max: 159,
    SYS_sched_get_priority_min: 160,
    SYS_sched_rr_get_interval: 161,
    SYS_nanosleep: 162,
    SYS_mremap: 163,
    SYS_setresuid: 164,
    SYS_getresuid: 165,
    SYS_vm86: 166,
    SYS_query_module: 167,
    SYS_poll: 168,
    SYS_nfsservctl: 169,
    SYS_setresgid: 170,
    SYS_getresgid: 171,
    SYS_prctl: 172,
    SYS_rt_sigreturn: 173,
    SYS_rt_sigaction: 174,
    SYS_rt_sigprocmask: 175,
    SYS_rt_sigpending: 176,
    SYS_rt_sigtimedwait: 177,
    SYS_rt_sigqueueinfo: 178,
    SYS_rt_sigsuspend: 179,
    SYS_pread64: 180,
    SYS_pwrite64: 181,
    SYS_chown: 182,
    SYS_getcwd: 183,
    SYS_capget: 184,
    SYS_capset: 185,
    SYS_sigaltstack: 186,
    SYS_sendfile: 187,
    SYS_getpmsg: 188,
    SYS_putpmsg: 189,
    SYS_vfork: 190,
    SYS_ugetrlimit: 191,
    SYS_mmap2: 192,
    SYS_truncate64: 193,
    SYS_ftruncate64: 194,
    SYS_stat64: 195,
    SYS_lstat64: 196,
    SYS_fstat64: 197,
    SYS_lchown32: 198,
    SYS_getuid32: 199,
    SYS_getgid32: 200,
    SYS_geteuid32: 201,
    SYS_getegid32: 202,
    SYS_setreuid32: 203,
    SYS_setregid32: 204,
    SYS_getgroups32: 205,
    SYS_setgroups32: 206,
    SYS_fchown32: 207,
    SYS_setresuid32: 208,
    SYS_getresuid32: 209,
    SYS_setresgid32: 210,
    SYS_getresgid32: 211,
    SYS_chown32: 212,
    SYS_setuid32: 213,
    SYS_setgid32: 214,
    SYS_setfsuid32: 215,
    SYS_setfsgid32: 216,
    SYS_pivot_root: 217,
    SYS_mincore: 218,
    SYS_madvise: 219,
    SYS_madvise1: 219,
    SYS_getdents64: 220,
    SYS_fcntl64: 221 /* 223 is unused */,
    SYS_gettid: 224,
    SYS_readahead: 225,
    SYS_setxattr: 226,
    SYS_lsetxattr: 227,
    SYS_fsetxattr: 228,
    SYS_getxattr: 229,
    SYS_lgetxattr: 230,
    SYS_fgetxattr: 231,
    SYS_listxattr: 232,
    SYS_llistxattr: 233,
    SYS_flistxattr: 234,
    SYS_removexattr: 235,
    SYS_lremovexattr: 236,
    SYS_fremovexattr: 237,
    SYS_tkill: 238,
    SYS_sendfile64: 239,
    SYS_futex: 240,
    SYS_sched_setaffinity: 241,
    SYS_sched_getaffinity: 242,
    SYS_set_thread_area: 243,
    SYS_get_thread_area: 244,
    SYS_io_setup: 245,
    SYS_io_destroy: 246,
    SYS_io_getevents: 247,
    SYS_io_submit: 248,
    SYS_io_cancel: 249,
    SYS_fadvise64: 250 /* 251 is available for reuse (was briefly sys_set_zone_reclaim) */,
    SYS_exit_group: 252,
    SYS_lookup_dcookie: 253,
    SYS_epoll_create: 254,
    SYS_epoll_ctl: 255,
    SYS_epoll_wait: 256,
    SYS_remap_file_pages: 257,
    SYS_set_tid_address: 258,
    SYS_timer_create: 259,
    SYS_timer_settime: 260,
    SYS_timer_gettime: 261,
    SYS_timer_getoverrun: 262,
    SYS_timer_delete: 263,
    SYS_clock_settime: 264,
    SYS_clock_gettime: 265,
    SYS_clock_getres: 266,
    SYS_clock_nanosleep: 267,
    SYS_statfs64: 268,
    SYS_fstatfs64: 269,
    SYS_tgkill: 270,
    SYS_utimes: 271,
    SYS_fadvise64_64: 272,
    SYS_vserver: 273,
    SYS_mbind: 274,
    SYS_get_mempolicy: 275,
    SYS_set_mempolicy: 276,
    SYS_mq_open : 277,
    SYS_mq_unlink: 278,
    SYS_mq_timedsend: 279,
    SYS_mq_timedreceive: 280,
    SYS_mq_notify: 281,
    SYS_mq_getsetattr: 282,
    SYS_kexec_load: 283,
    SYS_waitid: 284 /* SYS_sys_setaltroot: 285 */,
    SYS_add_key: 286,
    SYS_request_key: 287,
    SYS_keyctl: 288,
    SYS_ioprio_set: 289,
    SYS_ioprio_get: 290,
    SYS_inotify_init: 291,
    SYS_inotify_add_watch: 292,
    SYS_inotify_rm_watch: 293,
    SYS_migrate_pages: 294,
    SYS_openat: 295,
    SYS_mkdirat: 296,
    SYS_mknodat: 297,
    SYS_fchownat: 298,
    SYS_futimesat: 299,
    SYS_fstatat64: 300,
    SYS_unlinkat: 301,
    SYS_renameat: 302,
    SYS_linkat: 303,
    SYS_symlinkat: 304,
    SYS_readlinkat: 305,
    SYS_fchmodat: 306,
    SYS_faccessat: 307,
    SYS_pselect6: 308,
    SYS_ppoll: 309,
    SYS_unshare: 310,
    SYS_set_robust_list: 311,
    SYS_get_robust_list: 312,
    SYS_splice: 313,
    SYS_sync_file_range: 314,
    SYS_tee: 315,
    SYS_vmsplice: 316,
    SYS_move_pages: 317,
    SYS_getcpu: 318,
    SYS_epoll_pwait: 319,
    SYS_utimensat: 320,
    SYS_signalfd: 321,
    SYS_timerfd_create: 322,
    SYS_eventfd: 323,
    SYS_fallocate: 324,
    SYS_timerfd_settime: 325,
    SYS_timerfd_gettime: 326,
    SYS_signalfd4: 327,
    SYS_eventfd2: 328,
    SYS_epoll_create1: 329,
    SYS_dup3: 330,
    SYS_pipe2: 331,
    SYS_inotify_init1: 332,
    SYS_preadv: 333,
    SYS_pwritev: 334,
    SYS_recvmmsg: 337,
    SYS_prlimit64: 340,
    SYS_name_to_handle_at: 341,
    SYS_open_by_handle_at: 342,
    SYS_clock_adjtime: 343,
    SYS_syncfs: 344,
    SYS_sendmmsg: 345,
    SYS_setns: 346,
    SYS_process_vm_readv: 347,
    SYS_process_vm_writev: 348,
    SYS_kcmp: 349,
    SYS_finit_module: 350
  };
  var SYSCALL_CODE_TO_NAME = {};
  for (var name in SYSCALL_NAME_TO_CODE) {
    SYSCALL_CODE_TO_NAME[SYSCALL_NAME_TO_CODE[name]] = name;
  }
}

for (var x in SyscallsLibrary) {
  var m = /^__syscall(\d+)$/.exec(x);
  if (!m) continue;
  var which = +m[1];
  var t = SyscallsLibrary[x];
  if (typeof t === 'string') continue;
  t = t.toString();
  var pre = '', post = '';
  pre += 'SYSCALLS.varargs = varargs;\n';
#if SYSCALL_DEBUG
  pre += "err('syscall! ' + [" + which + ", '" + SYSCALL_CODE_TO_NAME[which] + "']);\n";
  pre += "var canWarn = true;\n";
  pre += "var ret = (function() {\n";
  post += "})();\n";
  post += "if (ret < 0 && canWarn) {\n";
  post += "  err('error: syscall may have failed with ' + (-ret) + ' (' + ERRNO_MESSAGES[-ret] + ')');\n";
  post += "}\n";
  post += "err('syscall return: ' + ret);\n";
  post += "return ret;\n";
#endif
  pre += 'try {\n';
  var handler =
  "} catch (e) {\n" +
  "  if (typeof FS === 'undefined' || !(e instanceof FS.ErrnoError)) abort(e);\n";
#if SYSCALL_DEBUG
  handler +=
  "  err('error: syscall failed with ' + e.errno + ' (' + ERRNO_MESSAGES[e.errno] + ')');\n" +
  "  canWarn = false;\n";
#endif
  handler +=
  "  return -e.errno;\n" +
  "}\n";
  post = handler + post;

  if (pre) {
    var bodyStart = t.indexOf('{') + 1;
    t = t.substring(0, bodyStart) + pre + t.substring(bodyStart);
  }
  if (post) {
    var bodyEnd = t.lastIndexOf('}');
    t = t.substring(0, bodyEnd) + post + t.substring(bodyEnd);
  }
  SyscallsLibrary[x] = eval('(' + t + ')');
  if (!SyscallsLibrary[x + '__deps']) SyscallsLibrary[x + '__deps'] = [];
  SyscallsLibrary[x + '__deps'].push('$SYSCALLS');
#if USE_PTHREADS
  // proxy all syscalls synchronously, for their return values
  SyscallsLibrary[x + '__proxy'] = 'sync';
#endif
}

#if USE_PTHREADS
// emscripten_syscall is a switch over all compiled-in syscalls, used for proxying to the main thread
var switcher =
  'function(which, varargs) {\n' +
  '  switch (which) {\n';
DEFAULT_LIBRARY_FUNCS_TO_INCLUDE.forEach(function(func) {
  var m = /^__syscall(\d+)$/.exec(func);
  if (!m) return;
  var which = +m[1];
  switcher += '    case ' + which + ': return ___syscall' + which + '(which, varargs);\n';
});
switcher +=
  '    default: throw "surprising proxied syscall: " + which;\n' +
  '  }\n' +
  '}\n';
SyscallsLibrary.emscripten_syscall = eval('(' + switcher + ')');
#endif

mergeInto(LibraryManager.library, SyscallsLibrary);<|MERGE_RESOLUTION|>--- conflicted
+++ resolved
@@ -969,7 +969,6 @@
     var num = SYSCALLS.doWritev(stream, iov, iovcnt);
 #else
     // hack to support printf in SYSCALLS_REQUIRE_FILESYSTEM=0
-<<<<<<< HEAD
     var num = 0;
     for (var i = 0; i < iovcnt; i++) {
       var ptr = {{{ makeGetValue('iov', 'i*8', 'i32') }}};
@@ -979,10 +978,6 @@
       }
       num += len;
     }
-=======
-    var stream = SYSCALLS.get(), iov = SYSCALLS.get(), iovcnt = SYSCALLS.get();
-    return SYSCALLS.nonFSWritev(stream, iov, iovcnt);
->>>>>>> 96de9edf
 #endif // SYSCALLS_REQUIRE_FILESYSTEM
     {{{ makeSetValue('pnum', 0, 'num', 'i32') }}}
     return 0;
